// ======================================================================
// \title  GroundInterfaceComponentImpl.cpp
// \author justin
// \brief  cpp file for GroundInterface component implementation class
//
// \copyright
// Copyright 2009-2015, by the California Institute of Technology.
// ALL RIGHTS RESERVED.  United States Government Sponsorship
// acknowledged.
//
// ======================================================================


#include <CubeRover/GroundInterface/GroundInterface.hpp>
#include "Fw/Types/BasicTypes.hpp"
#include <string.h>

#define DOWNLINK_OBJECTS_SIZE UDP_MAX_PAYLOAD - sizeof(struct FswPacket::FswPacketHeader)

namespace CubeRover {

  // ----------------------------------------------------------------------
  // Construction, initialization, and destruction
  // ----------------------------------------------------------------------

  GroundInterfaceComponentImpl ::
#if FW_OBJECT_NAMES == 1
    GroundInterfaceComponentImpl(
        const char *const compName
    ) :
      GroundInterfaceComponentBase(compName)
#else
    GroundInterfaceComponentImpl(void)
#endif
  {
      m_uplinkSeq = 0; m_downlinkSeq = 0;
      m_packetsRx = 0; m_packetsTx = 0;
      m_tlmItemsReceived = 0; m_tlmItemsDownlinked = 0;
      m_logsReceived = 0; m_logsDownlinked = 0;
      m_cmdsUplinked = 0; m_cmdsSent = 0; m_cmdErrs = 0;
      m_appBytesReceived = 0; m_appBytesDownlinked = 0;
      m_downlinkPacket = reinterpret_cast<struct FswPacket::FswPacketHeader *>(m_downlinkBuffer + 8);   // 8byte UDP header
      m_downlinkBufferPos = reinterpret_cast<uint8_t *>(m_downlinkPacket) + sizeof(struct FswPacket::FswPacketHeader);
      m_downlinkBufferSpaceAvailable = DOWNLINK_OBJECTS_SIZE;
  }

  void GroundInterfaceComponentImpl ::
    init(
        const NATIVE_INT_TYPE instance
    )
  {
    GroundInterfaceComponentBase::init(instance);
  }

  GroundInterfaceComponentImpl ::
    ~GroundInterfaceComponentImpl(void)
  {

  }

  // ----------------------------------------------------------------------
  // Handler implementations for user-defined typed input ports
  // ----------------------------------------------------------------------

  void GroundInterfaceComponentImpl ::
    tlmDownlink_handler(
        const NATIVE_INT_TYPE portNum,
        Fw::ComBuffer &data,
        U32 context
    )
  {
    m_tlmItemsReceived++;
    uint8_t *tlmData = reinterpret_cast<uint8_t *>(data.getBuffAddr());
    FswPacket::Length_t length = static_cast<FswPacket::Length_t>(data.getBuffLength());
    downlinkBufferWrite(tlmData, length, DownlinkTelemetry);
    m_tlmItemsDownlinked++;
    updateTelemetry();
  }

  void GroundInterfaceComponentImpl ::
    logDownlink_handler(
        const NATIVE_INT_TYPE portNum,
        FwEventIdType id,
        Fw::Time &timeTag,
        Fw::LogSeverity severity,
        Fw::LogBuffer &args
    )
  {
    // TODO
  }

  void GroundInterfaceComponentImpl ::
    appDownlink_handler(
        const NATIVE_INT_TYPE portNum,
        U16 callbackId,
        U32 createTime,
        Fw::Buffer &fwBuffer
    )
  {
    uint8_t *data = reinterpret_cast<uint8_t *>(fwBuffer.getdata());
    U32 dataSize = fwBuffer.getsize();
    U32 singleFileObjectSize = dataSize + sizeof(struct FswPacket::FswFileHeader);
    m_appBytesReceived += dataSize;
    
    Fw::Time _txStart = getTime();
    // FW_ASSERT(_txStart.getTimeBase() != TB_NONE);   // Assert time port is connected
    uint32_t txStart = static_cast<uint32_t>(_txStart.get_time_ms());
    uint16_t hashedId = hashTime(txStart);
    
    if (singleFileObjectSize <= DOWNLINK_OBJECTS_SIZE) {
        uint8_t downlinkBuffer[singleFileObjectSize];
        struct FswPacket::FswFile *obj = reinterpret_cast<struct FswPacket::FswFile *>(downlinkBuffer);
        obj->header.magic = FSW_FILE_MAGIC;
        obj->header.totalBlocks = 1;
        obj->header.blockNumber = 1;
        obj->header.length = static_cast<FswPacket::FileLength_t>(dataSize);
        memcpy(&obj->file.byte0, data, dataSize);
        downlinkFileMetadata(hashedId, 1, static_cast<uint16_t>(callbackId), static_cast<uint32_t>(createTime));
        downlinkBufferWrite(downlinkBuffer, static_cast<FswPacket::Length_t>(singleFileObjectSize), DownlinkFile);
        m_appBytesDownlinked += singleFileObjectSize;
    } else {    // Send file fragments
        flushDownlinkBuffer();  // Flush first to get new seq
        int numBlocks = static_cast<int>(dataSize) / (DOWNLINK_OBJECTS_SIZE - sizeof(struct FswPacket::FswFileHeader));
        if (static_cast<int>(dataSize) % (DOWNLINK_OBJECTS_SIZE - sizeof(struct FswPacket::FswFileHeader)) > 0)
            numBlocks++;
        downlinkFileMetadata(hashedId, numBlocks, static_cast<uint16_t>(callbackId), static_cast<uint32_t>(createTime));
        int readStride = static_cast<int>(dataSize) / numBlocks;
        uint8_t downlinkBuffer[UDP_MAX_PAYLOAD + 8];    // 8byte UDP header
        struct FswPacket::FswPacket *packet = reinterpret_cast<struct FswPacket::FswPacket*>(downlinkBuffer + 8);
        for (int blockNum = 1; blockNum <= numBlocks; ++blockNum) {
            packet->payload0.file.header.magic = FSW_FILE_MAGIC;
            packet->payload0.file.header.hashedId = hashedId;
            packet->payload0.file.header.totalBlocks = numBlocks;
            packet->payload0.file.header.blockNumber = blockNum;
            FswPacket::FileLength_t blockLength;
            if (blockNum < numBlocks) {     // Send full datagram fragment
                blockLength = readStride;
                dataSize -= blockLength;
                packet->payload0.file.header.length = blockLength;
                memcpy(&packet->payload0.file.file.byte0, data, blockLength);
                FswPacket::Length_t datagramLength = 8 + sizeof(struct FswPacket::FswPacketHeader) + sizeof(struct FswPacket::FswFileHeader) + blockLength;
                log_DIAGNOSTIC_GI_DownlinkedItem(m_downlinkSeq, DownlinkFile);
                downlink(packet, datagramLength);
                data += datagramLength;
            } else {        // Final Fragment is written to the member buffer to downlink with other objects
                FW_ASSERT(dataSize > 0);
                blockLength = static_cast<FswPacket::FileLength_t>(dataSize);
                packet->payload0.file.header.length = blockLength;
                memcpy(&packet->payload0.file.file.byte0, data, blockLength);
                downlinkBufferWrite(&packet->payload0.file, sizeof(struct FswPacket::FswFileHeader) + blockLength, DownlinkFile);
            }
            m_appBytesDownlinked += blockLength;
        }
    }
    updateTelemetry();
  }

  void GroundInterfaceComponentImpl ::
    cmdUplink_handler(
        const NATIVE_INT_TYPE portNum,
        Fw::Buffer &fwBuffer
    )
  {
    // TODO: Use portnumber to increment some internal variable for which packet came from where
    
    m_packetsRx++;

    struct FswPacket::FswPacket *packet = reinterpret_cast<struct FswPacket::FswPacket *>(fwBuffer.getdata());
    U32 buffer_size = fwBuffer.getsize();
    if (buffer_size != packet->header.length) {
        m_cmdErrs++;
        log_WARNING_HI_GI_UplinkedPacketError(MISMATCHED_LENGTH, packet->header.length,
                static_cast<U16>(buffer_size));
    }
    
    if (packet->header.seq != m_uplinkSeq + 1) {
        m_cmdErrs++;
        return;
    }
    m_uplinkSeq = packet->header.seq;
    
    // TODO: Compute checksum
    
    // ASSUME ONE COMMAND PER PACKET
    if (packet->payload0.command.magic != COMMAND_MAGIC) {
        // Uplinked packet not a recognized command! Drop!
    }
    
    m_cmdsUplinked++;
    log_ACTIVITY_HI_GI_CommandReceived(packet->header.seq, packet->header.length);
    Fw::ComBuffer command(reinterpret_cast<uint8_t *>(packet), packet->header.length);
    m_cmdsSent++;
    
    // TODO: Any parsing or decoding required?
    cmdDispatch_out(0, command, 0);        // TODO: Arg 3 Context?
    
    updateTelemetry();
  }
  
  
    /*
     * @brief Write a packet to the downlink buffer.
     * 
     * Multiple downlink objects can be written to the downlink buffer to be packed into a single packet for downlink.
     * If the given object exceeds the space available in the buffer, the buffer will be flushed (downlinked) first then
     * the object will be written to the now empty buffer. If the packet fits exactly into the remining space to fill
     * the MTU, the buffer will be immediately flushed with the given object.
     * 
     * @param _data Pointer to the object to be downlinked. It should start with one of the FSWPacket object headers (TODO: const?)
     * @param size  Size of the object to be downlinked in bytes
     * @param from  Where the downlinked object is from (used for logging)
     * 
     */
    void GroundInterfaceComponentImpl::downlinkBufferWrite(void *_data, FswPacket::Length_t size, downlinkPacketType from) {
        FW_ASSERT(_data);
        FW_ASSERT(size <= DOWNLINK_OBJECTS_SIZE);
        uint8_t *data = reinterpret_cast<uint8_t *>(_data);
        bool flushOnWrite = false;
        if (size > m_downlinkBufferSpaceAvailable) {
            flushDownlinkBuffer();
        } else if (size == m_downlinkBufferSpaceAvailable) {
            flushOnWrite = true;
        }
        
        memcpy(m_downlinkBufferPos, data, size);
        m_downlinkBufferPos += size;
        m_downlinkBufferSpaceAvailable -= size;
        
        log_DIAGNOSTIC_GI_DownlinkedItem(m_downlinkSeq, from);
        
        if (flushOnWrite)
            flushDownlinkBuffer();
        
    }
    
    /*
     * @brief Downlink contents of the downlink buffer
     * 
     */
    void GroundInterfaceComponentImpl::flushDownlinkBuffer() {
        FswPacket::Length_t length = static_cast<FswPacket::Length_t>(m_downlinkBufferPos - m_downlinkBuffer);
        downlink(m_downlinkBuffer, length);
        m_downlinkBufferPos = reinterpret_cast<uint8_t *>(m_downlinkPacket) + sizeof(struct FswPacket::FswPacketHeader);
        m_downlinkBufferSpaceAvailable = DOWNLINK_OBJECTS_SIZE;
    }
    
    /*
     * @brief Downlink
     * 
     * Downlink data at the given buffer and size. The buffer must point to a packet formatted as a UDP datagram
     * encapsulating a FSWPacket. The UDP header will be filled out at the transport layer (either UDP sender or
     * WF121). This method will fill the FSWPacket fields and update this object respectively.
     * 
     * @param _data Pointer to the UDP Buffer
     * @param size  Size of the object in the UDP buffer including the size of the UDP and FSWPacket headers
     * 
     */
    void GroundInterfaceComponentImpl::downlink(void *_data, FswPacket::Length_t size) {
        FW_ASSERT(_data);
        FW_ASSERT(size < UDP_MAX_PAYLOAD);
        uint8_t *data = reinterpret_cast<uint8_t *>(_data);     // Start of the ddatagram
        struct FswPacket::FswPacketHeader *packetHeader = reinterpret_cast<struct FswPacket::FswPacketHeader *>(data + 8);   // 8 byte UDP header
        FswPacket::Checksum_t checksum = 0x8008;   // TODO
        packetHeader->seq = m_downlinkSeq;
        packetHeader->checksum = checksum;
<<<<<<< HEAD
        packetHeader->length = size - 8 - sizeof(struct FswPacket::FswPacketHeader);
        int port = 0;
        if (port == 0) {  // FIXME: 0 for now is WF121, but should 1 for WF121 see XML
            Fw::Buffer buffer(0, 0, reinterpret_cast<U64>(data + 8), size - 8);     // Dont't send the UDP header for WF121
            log_ACTIVITY_LO_GI_DownlinkedPacket(m_downlinkSeq, checksum, size - 8);
            downlinkBufferSend_out(port, buffer);      // FIXME: WF121 SHOULD BE 1
        } else if (port == 1) {   // FIXME: The below is for Watchdog
            Fw::Buffer buffer(0, 0, reinterpret_cast<U64>(data), size);
            log_ACTIVITY_LO_GI_DownlinkedPacket(m_downlinkSeq, checksum, size);
            downlinkBufferSend_out(port, buffer);
        }
=======
        packetHeader->length = size;
        FW_ASSERT(size < UDP_MAX_PAYLOAD);
        Fw::Buffer buffer(0, 0, reinterpret_cast<U64>(data), size);
        log_ACTIVITY_LO_GI_DownlinkedPacket(m_downlinkSeq, checksum, size);
        downlinkBufferSend_out(1, buffer);      // TODO: Dynamic output port selection  0: Lander RS422  1: WF121
>>>>>>> 4cdc7e08
        m_downlinkSeq++;
        m_packetsTx++;
    }
  
    void GroundInterfaceComponentImpl::updateTelemetry() {
        tlmWrite_GI_UplinkSeqNum(m_uplinkSeq);
        tlmWrite_GI_DownlinkSeqNum(m_downlinkSeq);
        tlmWrite_GI_PacketsReceived(m_packetsRx);
        tlmWrite_GI_PacketsTransmitted(m_packetsTx);
        tlmWrite_GI_TlmItemsReceived(m_tlmItemsReceived);
        tlmWrite_GI_TlmItemsDownlinked(m_tlmItemsDownlinked);
        tlmWrite_GI_LogsReceived(m_logsReceived);
        tlmWrite_GI_LogsDownlinked(m_logsDownlinked);
        tlmWrite_GI_CmdsUplinked(m_cmdsUplinked);
        tlmWrite_GI_CmdsSent(m_cmdsSent);
        tlmWrite_GI_UplinkPktErrs(m_cmdErrs);
        tlmWrite_GI_AppBytesReceived(m_appBytesReceived);
        tlmWrite_GI_AppBytesDownlinked(m_appBytesDownlinked);
    }
    
    /*
     * @brief Hash the downlink time
     * 
     * To support parallel file downlinks (ie downlink a navigation image while a science image is being downlinked),
     * a field, hashedId, is required to differentiate between the two files being downlinked. A 16bit hash of the
     * 32bit timestamp of when the transfer initiated is used.
     * 
     * @param time Time the transfer started
     * @return The 16bit hashed timestamp
     * 
     */
    uint16_t GroundInterfaceComponentImpl::hashTime(uint32_t time) {
        uint16_t hash = 0;
        uint16_t *_time = reinterpret_cast<uint16_t *>(&time);
        hash += *_time;
        _time++;
        hash += *_time;
        return ~hash;
    }
    
    /*
     * 
     * @brief Downlink the metadata object for a file
     * 
     * Files being downlinked can also downlink additional metadata which would be redundant to be included in every
     * file block being downlinked. The metadata object is downlinked via the downlink buffer, so it is possible that
     * the metadata object could be sent during or after a file downlink.
     * 
     * @param hashedId    The hashed timestamp of when the transfer initiated so the metadata field can share the value
     * @param totalBlocks The total number of blocks in the file (used to match the file header of the downlinked file)
     * @param callbackId  The callback if of the file (the unique ID assigned to the function which generated this file)
     * @param timestamp_ms  The time the file was created
     * 
     */
    void GroundInterfaceComponentImpl::downlinkFileMetadata(uint16_t hashedId, uint8_t totalBlocks, uint16_t callbackId, uint32_t timestamp_ms) {
        struct FswPacket::FswFile metadata = {0};
        metadata.header.magic = FSW_FILE_MAGIC;
        metadata.header.hashedId = hashedId;
        metadata.header.totalBlocks = totalBlocks;
        metadata.header.blockNumber = 0;
        metadata.header.length = sizeof(struct FswPacket::FswFileMetadata);
        metadata.file.metadata.callbackId = callbackId;
        metadata.file.metadata.timestamp = timestamp_ms;
        downlinkBufferWrite(&metadata, static_cast<FswPacket::Length_t>(sizeof(metadata)), DownlinkFile);
    }

} // end namespace CubeRover<|MERGE_RESOLUTION|>--- conflicted
+++ resolved
@@ -263,25 +263,17 @@
         FswPacket::Checksum_t checksum = 0x8008;   // TODO
         packetHeader->seq = m_downlinkSeq;
         packetHeader->checksum = checksum;
-<<<<<<< HEAD
         packetHeader->length = size - 8 - sizeof(struct FswPacket::FswPacketHeader);
-        int port = 0;
-        if (port == 0) {  // FIXME: 0 for now is WF121, but should 1 for WF121 see XML
-            Fw::Buffer buffer(0, 0, reinterpret_cast<U64>(data + 8), size - 8);     // Dont't send the UDP header for WF121
-            log_ACTIVITY_LO_GI_DownlinkedPacket(m_downlinkSeq, checksum, size - 8);
-            downlinkBufferSend_out(port, buffer);      // FIXME: WF121 SHOULD BE 1
-        } else if (port == 1) {   // FIXME: The below is for Watchdog
+        int port = 1;
+        if (port == 0) {
             Fw::Buffer buffer(0, 0, reinterpret_cast<U64>(data), size);
             log_ACTIVITY_LO_GI_DownlinkedPacket(m_downlinkSeq, checksum, size);
             downlinkBufferSend_out(port, buffer);
+        } else if (port == 1) {
+            Fw::Buffer buffer(0, 0, reinterpret_cast<U64>(data + 8), size - 8);     // Dont't send the UDP header for WF121
+            log_ACTIVITY_LO_GI_DownlinkedPacket(m_downlinkSeq, checksum, size - 8);
+            downlinkBufferSend_out(port, buffer);
         }
-=======
-        packetHeader->length = size;
-        FW_ASSERT(size < UDP_MAX_PAYLOAD);
-        Fw::Buffer buffer(0, 0, reinterpret_cast<U64>(data), size);
-        log_ACTIVITY_LO_GI_DownlinkedPacket(m_downlinkSeq, checksum, size);
-        downlinkBufferSend_out(1, buffer);      // TODO: Dynamic output port selection  0: Lander RS422  1: WF121
->>>>>>> 4cdc7e08
         m_downlinkSeq++;
         m_packetsTx++;
     }
