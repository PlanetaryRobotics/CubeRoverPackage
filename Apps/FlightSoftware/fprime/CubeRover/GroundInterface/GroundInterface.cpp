--- conflicted
+++ resolved
@@ -14,11 +14,6 @@
 #include <CubeRover/GroundInterface/GroundInterface.hpp>
 #include "Fw/Types/BasicTypes.hpp"
 #include <string.h>
-<<<<<<< HEAD
-
-#define DOWNLINK_OBJECTS_SIZE UDP_MAX_PAYLOAD - sizeof(struct FswPacket::FswPacketHeader)
-=======
->>>>>>> a3a8540f
 
 namespace CubeRover {
 
@@ -53,11 +48,6 @@
       m_logsReceived = 0; m_logsDownlinked = 0;
       m_cmdsUplinked = 0; m_cmdsSent = 0; m_cmdErrs = 0;
       m_appBytesReceived = 0; m_appBytesDownlinked = 0;
-<<<<<<< HEAD
-      m_downlinkBufferPos = m_downlinkBuffer + sizeof(struct FswPacket::FswPacketHeader);
-      m_downlinkBufferSpaceAvailable = DOWNLINK_OBJECTS_SIZE;
-      m_interface_port_num = INITIAL_PRIMARY_NETWORK_INTERFACE;
-=======
       m_tlmDownlinkBufferPos = m_tlmDownlinkBuffer + sizeof(struct FswPacket::FswPacketHeader);
       switch (INITIAL_PRIMARY_NETWORK_INTERFACE) {
           case WF121:
@@ -70,7 +60,6 @@
       m_tlmDownlinkBufferSpaceAvailable = m_downlink_objects_size;
       m_interface_port_num = INITIAL_PRIMARY_NETWORK_INTERFACE;
       m_telemetry_level = CRITICAL;
->>>>>>> a3a8540f
   }
 
   void GroundInterfaceComponentImpl ::
@@ -135,14 +124,8 @@
     // FW_ASSERT(_txStart.getTimeBase() != TB_NONE);   // Assert time port is connected
     uint32_t txStart = static_cast<uint32_t>(_txStart.get_time_ms());
     uint16_t hashedId = hashTime(txStart);
-<<<<<<< HEAD
-    
-    if (singleFileObjectSize <= DOWNLINK_OBJECTS_SIZE) {
-        uint8_t downlinkBuffer[singleFileObjectSize];
-=======
     uint8_t *downlinkBuffer = m_fileDownlinkBuffer[portNum];
     if (singleFileObjectSize <= m_downlink_objects_size) {
->>>>>>> a3a8540f
         struct FswPacket::FswFile *obj = reinterpret_cast<struct FswPacket::FswFile *>(downlinkBuffer);
         obj->header.magic = FSW_FILE_MAGIC;
         obj->header.totalBlocks = 1;
@@ -153,21 +136,12 @@
         downlinkBufferWrite(downlinkBuffer, static_cast<FswPacket::Length_t>(singleFileObjectSize), DownlinkFile);
         m_appBytesDownlinked += singleFileObjectSize;
     } else {    // Send file fragments
-<<<<<<< HEAD
-        // TESTING don't intersperse telemetry or logs with file!!! flushDownlinkBuffer();  // Flush first to get new seq
-        int numBlocks = static_cast<int>(dataSize) / (DOWNLINK_OBJECTS_SIZE - sizeof(struct FswPacket::FswFileHeader));
-        if (static_cast<int>(dataSize) % (DOWNLINK_OBJECTS_SIZE - sizeof(struct FswPacket::FswFileHeader)) > 0)
-            numBlocks++;
-        downlinkFileMetadata(hashedId, numBlocks, static_cast<uint16_t>(callbackId), static_cast<uint32_t>(createTime));
-        flushDownlinkBuffer();   // TESTING!! DOWNLINK METADATA PRIOR TO FILE DOWNLINK
-=======
         // TESTING don't intersperse telemetry or logs with file!!! flushTlmDownlinkBuffer();  // Flush first to get new seq
         int numBlocks = static_cast<int>(dataSize) / (m_downlink_objects_size - sizeof(struct FswPacket::FswFileHeader));
         if (static_cast<int>(dataSize) % (m_downlink_objects_size - sizeof(struct FswPacket::FswFileHeader)) > 0)
             numBlocks++;
         downlinkFileMetadata(hashedId, numBlocks, static_cast<uint16_t>(callbackId), static_cast<uint32_t>(createTime));
         flushTlmDownlinkBuffer();   // TESTING!! DOWNLINK METADATA PRIOR TO FILE DOWNLINK
->>>>>>> a3a8540f
         int readStride = static_cast<int>(dataSize) / numBlocks;
         struct FswPacket::FswPacket *packet = reinterpret_cast<struct FswPacket::FswPacket*>(downlinkBuffer);
         for (int blockNum = 1; blockNum <= numBlocks; ++blockNum) {
@@ -191,11 +165,7 @@
                 packet->payload0.file.header.length = blockLength;
                 memcpy(&packet->payload0.file.file.byte0, data, blockLength);
                 downlinkBufferWrite(&packet->payload0.file, sizeof(struct FswPacket::FswFileHeader) + blockLength, DownlinkFile);
-<<<<<<< HEAD
-                flushDownlinkBuffer();   // TESTING!! DOWNLINK FINAL BLOCK WITHOUT INTERRUPTION
-=======
                 flushTlmDownlinkBuffer();   // TESTING!! DOWNLINK FINAL BLOCK WITHOUT INTERRUPTION
->>>>>>> a3a8540f
             }
             m_appBytesDownlinked += blockLength;
         }
@@ -236,28 +206,16 @@
         return;
     }
     
-<<<<<<< HEAD
-    if (!computeChecksum(packet, packet->header.length + sizeof(struct FswPacket::FswPacketHeader))) {
-=======
     if (computeChecksum(packet, packet->header.length + sizeof(struct FswPacket::FswPacketHeader))) {       // computeChecksum returns 0 if correct
->>>>>>> a3a8540f
         m_cmdErrs++;
         log_WARNING_HI_GI_UplinkedPacketError(BAD_CHECKSUM, 0, static_cast<U16>(packet->header.checksum));
         return;
     }
 
     m_uplinkSeq = packet->header.seq;
-<<<<<<< HEAD
-
     m_cmdsUplinked++;
     log_ACTIVITY_HI_GI_CommandReceived(packet->header.seq, packet->header.length);
     Fw::ComBuffer command(reinterpret_cast<uint8_t *>(&packet->payload0.command), packet->header.length);
-    m_cmdsSent++;
-=======
-    m_cmdsUplinked++;
-    log_ACTIVITY_HI_GI_CommandReceived(packet->header.seq, packet->header.length);
-    Fw::ComBuffer command(reinterpret_cast<uint8_t *>(&packet->payload0.command), packet->header.length);
->>>>>>> a3a8540f
     
     cmdDispatch_out(0, command, 0);        // TODO: Arg 3 Context?
     m_cmdsSent++;
@@ -276,8 +234,6 @@
         PrimaryInterface primary_interface
     )
   {
-<<<<<<< HEAD
-=======
     flushTlmDownlinkBuffer();
     // TODO: Should probably flush file downlink buffers too
     switch (primary_interface) {
@@ -289,13 +245,10 @@
             m_downlink_objects_size = WATCHDOG_MAX_PAYLOAD;
     }
     m_tlmDownlinkBufferSpaceAvailable = m_downlink_objects_size;
->>>>>>> a3a8540f
     m_interface_port_num = primary_interface;
     this->cmdResponse_out(opCode,cmdSeq,Fw::COMMAND_OK);
   }
 
-<<<<<<< HEAD
-=======
   void GroundInterfaceComponentImpl ::
     Set_GroundInterface_Telemetry_Level_cmdHandler(
         const FwOpcodeType opCode,
@@ -308,7 +261,6 @@
   }
 
 
->>>>>>> a3a8540f
   
     /*
      * @brief Write a packet to the downlink buffer.
@@ -325,11 +277,7 @@
      */
     void GroundInterfaceComponentImpl::downlinkBufferWrite(void *_data, FswPacket::Length_t size, downlinkPacketType from) {
         FW_ASSERT(_data);
-<<<<<<< HEAD
-        FW_ASSERT(size <= DOWNLINK_OBJECTS_SIZE);
-=======
         FW_ASSERT(size <= m_downlink_objects_size);
->>>>>>> a3a8540f
         uint8_t *data = reinterpret_cast<uint8_t *>(_data);
         bool flushOnWrite = false;
         if (size > m_tlmDownlinkBufferSpaceAvailable) {
@@ -353,15 +301,6 @@
      * @brief Downlink contents of the downlink buffer
      * 
      */
-<<<<<<< HEAD
-    void GroundInterfaceComponentImpl::flushDownlinkBuffer() {
-        // TODO: Check on mode manager wired MTU is 255B
-        FswPacket::Length_t length = static_cast<FswPacket::Length_t>(m_downlinkBufferPos - m_downlinkBuffer);
-        downlink(m_downlinkBuffer, length);
-        m_downlinkBufferPos = m_downlinkBuffer + sizeof(struct FswPacket::FswPacketHeader);
-        m_downlinkBufferSpaceAvailable = DOWNLINK_OBJECTS_SIZE;
-    }
-=======
     void GroundInterfaceComponentImpl::flushTlmDownlinkBuffer() {
         // TODO: Check on mode manager wired MTU is 255B
         FswPacket::Length_t length = static_cast<FswPacket::Length_t>(m_tlmDownlinkBufferPos - m_tlmDownlinkBuffer);
@@ -370,7 +309,6 @@
         m_tlmDownlinkBufferSpaceAvailable = m_downlink_objects_size;
     }
 
->>>>>>> a3a8540f
     /*
      * @brief Downlink
      * 
@@ -383,11 +321,7 @@
      */
     void GroundInterfaceComponentImpl::downlink(void *_data, FswPacket::Length_t size) {
         FW_ASSERT(_data);
-<<<<<<< HEAD
-        FW_ASSERT(size <= UDP_MAX_PAYLOAD);
-=======
         FW_ASSERT(size <= WF121_UDP_MAX_PAYLOAD);
->>>>>>> a3a8540f
         uint8_t *data = reinterpret_cast<uint8_t *>(_data);     // Start of the ddatagram
         struct FswPacket::FswPacketHeader *packetHeader = reinterpret_cast<struct FswPacket::FswPacketHeader *>(data);
         packetHeader->seq = m_downlinkSeq;
@@ -402,23 +336,6 @@
     }
   
     void GroundInterfaceComponentImpl::updateTelemetry() {
-<<<<<<< HEAD
-        /* TODO: THESE SHOULD ONLY UPDATE ONCE PER TELEMETRY DOWNLINK NOT ON THE RATE GROUP ITS TOO MUCH
-        tlmWrite_GI_UplinkSeqNum(m_uplinkSeq);
-        tlmWrite_GI_DownlinkSeqNum(m_downlinkSeq);
-        tlmWrite_GI_PacketsReceived(m_packetsRx);
-        tlmWrite_GI_PacketsTransmitted(m_packetsTx);
-        tlmWrite_GI_TlmItemsReceived(m_tlmItemsReceived);
-        tlmWrite_GI_TlmItemsDownlinked(m_tlmItemsDownlinked);
-        tlmWrite_GI_LogsReceived(m_logsReceived);
-        tlmWrite_GI_LogsDownlinked(m_logsDownlinked);
-        tlmWrite_GI_CmdsUplinked(m_cmdsUplinked);
-        tlmWrite_GI_CmdsSent(m_cmdsSent);
-        tlmWrite_GI_UplinkPktErrs(m_cmdErrs);
-        tlmWrite_GI_AppBytesReceived(m_appBytesReceived);
-        tlmWrite_GI_AppBytesDownlinked(m_appBytesDownlinked);
-        */
-=======
         switch (m_telemetry_level) {
             case ALL:
                 /* TODO: THESE SHOULD ONLY UPDATE ONCE PER TELEMETRY DOWNLINK NOT ON THE RATE GROUP ITS TOO MUCH */
@@ -439,7 +356,6 @@
                 tlmWrite_GI_PacketsReceived(m_packetsRx);
                 tlmWrite_GI_PacketsTransmitted(m_packetsTx);
         }
->>>>>>> a3a8540f
     }
     
     /*
