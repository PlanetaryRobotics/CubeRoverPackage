<title>GroundInterface Component Dictionary</title>
# GroundInterface Component Dictionary


## Command List

|Mnemonic|ID|Description|Arg Name|Arg Type|Comment
|---|---|---|---|---|---|
|Set_Primary_Interface|0 (0x0)|Sets the primary interface.| | |
| | | |primary_interface|PrimaryInterface||
<<<<<<< HEAD
=======
|Set_GroundInterface_Telemetry_Level|1 (0x1)|Sets the telemetry level of this component| | |
| | | |telemetry_level|TelemetryLevel||
>>>>>>> a3a8540f

## Telemetry Channel List

|Channel Name|ID|Type|Description|
|---|---|---|---|
|GI_UplinkSeqNum|0 (0x0)|U8|Increment the uplink sequence number every packet|
|GI_DownlinkSeqNum|1 (0x1)|U8|Update the downlink sequence number every packet|
|GI_PacketsReceived|2 (0x2)|U32|Number of packets received from link to F'|
|GI_PacketsTransmitted|3 (0x3)|U32|Number of packets transmitted from F' to link|
|GI_TlmItemsReceived|4 (0x4)|U32|Number of telemetry items received and queued|
|GI_TlmItemsDownlinked|5 (0x5)|U32|Number of telemetry items downlinked|
|GI_LogsReceived|6 (0x6)|U32|Number of logs received and queued|
|GI_LogsDownlinked|7 (0x7)|U32|Number of logs downlinked|
|GI_CmdsUplinked|8 (0x8)|U32|Number of commands uplinked.|
|GI_CmdsSent|9 (0x9)|U32|Commands sent to Command Dispatcher queue.|
|GI_UplinkPktErrs|10 (0xa)|U32|Number of uplinked packets with errors|
|GI_AppBytesReceived|11 (0xb)|U32|Number of bytes from packets from components not TlmChan, ComLogger received|
|GI_AppBytesDownlinked|12 (0xc)|U32|Number of bytes from packets from components not TlmChan, ComLogger downlinked|

## Event List

|Event Name|ID|Description|Arg Name|Arg Type|Arg Size|Description
|---|---|---|---|---|---|---|
|GI_UplinkedPacketError|0 (0x0)|Error validating uplinked packet. Expected field is only logged for MISMATCHED_LENGTH and OUT_OF_SEQUENCE. For INCORRECT_TYPE, the magic value s a U32 so the upper short is stored in expected and lower short is stored in got.| | | | |
| | | |errorType|uplinkedPacketError|||
| | | |expected|U16|||
| | | |got|U16|||
|GI_CommandReceived|1 (0x1)|A command packet was received. One command per packet (and datagram) is strictly enforced| | | | |
| | | |seq|U8|||
| | | |checksum|U16|||
|GI_DownlinkedPacket|2 (0x2)|A packet sent to UDP receiver for downlink| | | | |
| | | |seq|U8|||
| | | |checksum|U16|||
| | | |length|U16|||
|GI_DownlinkedItem|3 (0x3)|An item was added to the packet for downlink| | | | |
| | | |seq|U8|||
| | | |from|downlinkPacketType|||<|MERGE_RESOLUTION|>--- conflicted
+++ resolved
@@ -8,11 +8,8 @@
 |---|---|---|---|---|---|
 |Set_Primary_Interface|0 (0x0)|Sets the primary interface.| | |
 | | | |primary_interface|PrimaryInterface||
-<<<<<<< HEAD
-=======
 |Set_GroundInterface_Telemetry_Level|1 (0x1)|Sets the telemetry level of this component| | |
 | | | |telemetry_level|TelemetryLevel||
->>>>>>> a3a8540f
 
 ## Telemetry Channel List
 
