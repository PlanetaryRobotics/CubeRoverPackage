--- conflicted
+++ resolved
@@ -65,15 +65,9 @@
 
     Read_Temp();
 
-<<<<<<< HEAD
-    Reset_Specific_Handler(0x00);    // Send Stroke
-    //Reset_Specific_Handler(0x04);    // Reset WF121
-    //for (unsigned i = 400000000; i; --i);
-=======
     Reset_Specific_Handler(0x04);           // Reset WF121
     for (unsigned i = 400000000; i; --i);   // Wait for WF121 to finish resetting
     m_finished_initializing = true;
->>>>>>> 2737e6bd
   }
 
   WatchDogInterfaceComponentImpl ::
