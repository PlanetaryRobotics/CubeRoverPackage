#ifndef CUBEROVER_WF121_WF121_HPP_
#define CUBEROVER_WF121_WF121_HPP_

/**
 *  Implementation of the Bluegiga-Wifi- Software API 3.0 
 *  https://www.silabs.com/documents/public/reference-manuals/Bluegiga-WiFi-Software-3.0-API-RM.pdf
 *  
 */

#include <stdlib.h>
#include <stdint.h>
#include <string.h>
#include <stddef.h>
#include <math.h>

#include "sci.h"
#include "gio.h"
#include "Include/FswPacket.hpp"      // PrimaryFlightController/FlightMCU/Include

#define SCI_REG             sciREG
#define BLOCKING_TIMEOUT_US 1000    // in us

#define MAC_ADDRESS_SIZE      6       // in byte
#define HARDWARE_ADDRESS_SIZE 6       // in byte
#define IP_ADDRESS_V4_SIZE    4       // in byte
#define GATEWAY_SIZE          4       // in byte
#define NETMASK_SIZE          4       // in byte

#define __USE_CTS_RTS__       1

namespace Wf121{
  typedef enum CommandClass{
    CLASS_SYSTEM                  = 0x01,
    CLASS_CONFIGURATION           = 0x02,
    CLASS_WIFI                    = 0x03,
    CLASS_TCP_STACK               = 0x04,
    CLASS_ENDPOINT                = 0x05,
    CLASS_HARDWARE                = 0x06,
    CLASS_I2C                     = 0x08,
    CLASS_WIRED_ETHERNET          = 0x0A,
    CLASS_HTTP_SERVER             = 0x09,
    CLASS_PERSISTENT_STORE        = 0x07,
    CLASS_DEVICE_FIRMWARE_UPGRADE = 0x00
  }CommandClass;

  typedef enum ErrorCode{
    NO_ERROR                      = 0,
    TRY_AGAIN                     = 0x0001,
    INVALID_PARAMETER             = 0x0180, // This error code indicates that a command contained an invalid
                                            // parameter
    DEVICE_WRONG_STATE            = 0x0181, // This error code indicates that the device is in wrong state to
                                            // accept commands.
    OUT_OF_MEMORY                 = 0x0182, // This error indicates that the device has run out of memory.
    FEATURE_NOT_IMPLEMENTED       = 0x0183, // This error indicates that the feature in question has not been
                                            // implemented.
    COMMAND_NOT_RECOGNIZED        = 0x0184, // This error indicates that the issued command was not recognized.
    TIMEOUT                       = 0x0185, // This error indicates that a command or procedure failed due to
                                            // timeout.This error code is generated e.g. if you send an
                                            // incomplete command to the Wi-Fi module - after the timeout of 1
                                            // second this error code is sent to the host transported by the
                                            // event .endpoint_syntax_errorThis error code is generated also
                                            // e.g. when the maximum number of retry attempts (10) to try to
                                            // connect to a wireless network have been executed. A typical
                                            // example of such a case might be when the issued password is
                                            // invalid, in which case the error code is transported by the event
                                            // .wifi_evt_sme_connect_failed
    UNSPECIFIED_ERROR             = 0x0186, // This error code is generated when an unspecified error is
                                            // detected.
    HARDWARE_FAILURE              = 0x0187, // This error code is generated when a hardware failure is detected.
    INTERNAL_BUFFER_FULL          = 0x0188, // This error code is generated the a command was not accepted due
                                            // to full internal buffers.
    DISCONNECTED                  = 0x0189, // This error code is generated when a command or procedure has
                                            // failed due to disconnection.
    TOO_MANY_REQUEST              = 0x018A, // This error code is generated when there are too many simultaneous
                                            // requests.
    ACCESS_POINT_NOT_IN_SCANLIST  = 0x018B, // This error code is generated when the defined Access Point is not
                                            // found from the scanlist.
    INVALID_PASSWORD              = 0x018C, // This error code is generated in the following cases:1) you try to
                                            // connect to a secured network without setting the password or the
                                            // password is too short2) you try to start a secured AP without
                                            // setting the password or the password is too short3) you try to
                                            // set a 64-character PSK with non-hex characters4) you try to set
                                            // an invalid WEP key (invalid characters or invalid length)Notice
                                            // that WPA does not contain any standard way for the Access Point
                                            // to communicate to the station that the password is invalid. The
                                            // Access Point just disconnects the client during authentication if
                                            // the password is found invalid. Some stations take an educated
                                            // guess that this probably means the password is incorrect. WF121
                                            // simply retries the authentication until it exceeds the maximum
                                            // amount of retries (10) which then causes the 0x0185 Timeout
                                            // Error.
    AUTHENTIFICATION_FAILURE      = 0x018D, // This error code is generated when the WPA/WPA2 authentication has
                                            // failed.
    OVERFLOW                      = 0x018E, // This error code is generated when an overflow has been detected.
    MULTIPLE_PBC_SESSIONS         = 0x018F, // This error code is generated when multiple PBC (Push Button
                                            // Configuration) sessions have been detected.
    ETHERNET_NOT_CONNECTED        = 0x0190, // This error code is generated when the Ethernet cable is not
                                            // connected
    ETHERNET_ROUTE_NOT_SET        = 0x0191, // This error code is generated if the Ethernet route is not set
    WRONG_OPERATING_MODE          = 0x0192, // This error code is generated if the operating mode is wrong for
                                            // the issued command
    WIFI_NOT_FOUND                = 0x0193, // This error code is generated if the requested resource was not
                                            // found.
    WIFI_NOT_ALREADY_EXIST        = 0x0194, // This error is generated if the requested resource already exists.
    WIFI_INVALID_CONFIGURATION    = 0x0195, // This error code is generated if the current configuration is
                                            // invalid.
    WIFI_ACCESS_POINT_LOST        = 0x0196, // This error code is generated if the connection to an Access Point
                                            // is lost.
    PS_STORE_FULL                 = 0x0301, // This error is generated if the Flash which is reserved for the PS
                                            // (Persistent Store) is full.
    PS_KEY_NOT_FOUND              = 0x0302, // This error is generated if the PS key (Persistent Store key) was
                                            // not found.
    I2C_WRITE_ALREADY_IN_PROGRESS = 0x0303, // This error is generated if I2C transmission was initiated while a
                                            // transmission was already in progress.
    I2C_ACK_MISSING               = 0x0304, // This error is generated if an acknowledgement for I2C was not
                                            // received.
    FLASH_WRITE_FAILED            = 0x0308, // This error code is generated if writing to Flash failed.
    FILE_NOT_OPENED               = 0x0305, // This error code is generated if an access was attempted to an
                                            // unopened file.
    FILE_NOT_FOUND                = 0x0306, // This error code is generated if the requested file was not found
                                            // in the SD card.
    DISK_ERROR                    = 0x0307, // This error code is generated if an SD card error was detected of
                                            // if the SD card is full
    TCP_IP_SUCCESS                = 0x0200, // This code indicates that no error was detected.
    TCP_IP_OUT_OF_MEMORY          = 0x0201, // This error code is generated when the system has run out of
                                            // memory.
    TCP_IP_BUFFER_ERROR           = 0x0202, // This error code is generated when handling of buffers has failed
    TCP_IP_TIMEOUT                = 0x0203, // This error code is generated when a timeout has been detected.
    TCP_IP_ROUTING                = 0x0204, // This error code is generated when a route could not be found.
    TCP_IP_IN_PROGRESS            = 0x0205, // This error code is generated when an operation is in progress
    TCP_IP_ILLEGAL_VALUE          = 0x0206, // This error code is generated when the issued value is deemed
                                            // illegal.
    TCP_IP_WOULD_BLOCK            = 0x0207, // This error code is generated when an operation blocks.
    TCP_IP_ADDRESS_IN_USE         = 0x0208, // This error code is generated when the issued address is already
                                            // in use
    TCP_IP_ALREADY_CONNECTED      = 0x0209, // This error code is generated when the Wi-Fi module is already
                                            // connected
    TCP_IP_CONNECTION_ABORTED     = 0x020A, // This error code is generated when a connection is aborted.
    TCP_IP_CONNECTION_RESET       = 0x020B, // This error code is generated when a connection has been reset
    TCP_IP_CONNECTION_CLOSED      = 0x020C, // This error code is generated when a connection has been closed.
    TCP_IP_NOT_CONNECTED          = 0x020D, // This error code is generated when the Wi-Fi module is not connected.
    TCP_IP_ILLEGAL_ARGUMENT       = 0x020E, // This error code is generated if an illegal argument was issued.
    TCP_IP_INTERFACE_LEVEL_ERROR  = 0x020F, // This error code is generated if an interface error was detected
    TCP_IP_UNKNOWN_HOST           = 0x0280, // This error is generated if an unknown host is detected.
    SERVICE_NOT_RUNNING           = 0x0210, // This error code is generated if the specified service is not
                                            // running.
    SERVICE_RUNNING               = 0x0211, // This error code is generated if the specified service is already
                                            // running
    HOSTNAME_NOT_SET              = 0x0212, // This error code is generated if the hostname has not been set
    HOSTNAME_CONFLICT             = 0x0213  // This error code is generated if a hostname conflict was detected.
  }ErrorCode; 

  typedef enum MsgType{
    CMD_RSP_TYPE = 0,
    EVENT_TYPE = 1
  }MsgType;

  typedef enum TechnologyType{
    TT_BLUETOOTH = 0,
    TT_WIFI = 1
  }TechnologyType;

  typedef struct BgApiHeaderBits{
    uint32_t lengthHigh:3;            // bit 0..2
    uint32_t technologyType:4;       // Bit 3..6, 0000: bluetooth 4.0 single mode
                                     //           0001: wifi
    uint32_t msgType:1;              // Bit 7, 0: command/response
                                     //        1: event 
    uint32_t lengthLow:8;            // Bit 5..15, payload size
    uint32_t classId:8;              // Bit 16..23, command class ID
    uint32_t cmdId:8;                // Bit 24..31, command ID
  }BgApiHeaderBits;

  typedef union BgApiHeader{
    uint32_t all;
    BgApiHeaderBits bit;
  }BgApiHeader;

  typedef enum BootMode{
    SYSTEM_BOOT = 0x00, // Normal boot
    DFU_BOOT    = 0x01  // Firmware update boot
  }BootMode;

  typedef enum PowerSavingState{
    LOW_LATENCY = 0,
    SAVE_POWER  = 1,
    DEEP_SLEEP  = 2,
    NOT_DEFINED = 3
  }PowerSavingState;

  typedef enum OperatingMode{
    STATION      = 1,
    ACCESS_POINT = 2
  }OperatingMode;

  typedef enum SecurityMode{
    OPEN_SECURITY = 0,
    WPA_SECURITY  = 1,
    WPA2_SECURITY = 2,
    WEP_SECURITY  = 3
  }SecurityMode;

  typedef enum HardwareInterface{
    WIFI = 0
  }HardwareInterface;

  typedef enum DnsIndex{
    PRIMARY_DNS_SERVER   = 0,
    SECONDARY_DNS_SERVER = 1
  }DnsIndex;

  typedef enum Streaming{
    BGAPI_INTERFACE       = 0,
    STREAMING_TO_OTHER_EP = 1
  }Streaming;

  typedef enum Protocol{
    TCP = 0,
    UDP = 1
  }Protocol;

  typedef enum Wf121IoPort{
    PORT_A = 0,
    PORT_B = 1,
    PORT_C = 2,
    PORT_D = 3,
    PORT_E = 4,
    PORT_F = 5,
    PORT_G = 6   
  }Wf121IoPort;

  typedef enum CompareModuleIndex{
    COMP_MODULE_1 =  1,
    COMP_MODULE_2 =  2,
    COMP_MODULE_3 =  3,
    COMP_MODULE_4 =  4,
    COMP_MODULE_5 =  5,
  }CompareModuleIndex;

  typedef enum CompareModuleTimer{
    COMP_TIMER_2 = 2,
    COMP_TIMER_3 = 3
  }CompareModuleTimer;

  typedef enum CompareModuleMode{
    COMP_MODULE_MODE_0 = 0,
    COMP_MODULE_MODE_1 = 1,
    COMP_MODULE_MODE_2 = 2,
    COMP_MODULE_MODE_3 = 3,
    COMP_MODULE_MODE_4 = 4,
    COMP_MODULE_MODE_5 = 5,
    COMP_MODULE_MODE_6 = 7,
    COMP_MODULE_MODE_7 = 7       
  }CompareModuleMode;

  typedef enum UartDataBit{
    DATA_8_BITS = 8,
    DATA_9_BITS = 9
  }UartDataBit;
 
  typedef enum UartStopBit{
    STOP_1_BIT = 1,
    STOP_2_BIT = 2
  }UartStopBit;

  typedef enum UartParity{
    PARITY_NONE = 0,
    PARITY_ODD = 1,
    PARITY_EVEN = 2
  }UartParity;
                                      
  typedef enum UartFlowCtl{
    NO_FLOW_CTL = 0,
    RTS_CTS = 1,
    RTS = 2
  }UartFlowCtl;

  typedef enum WiredEthernetRoute{
    ROUTE_OFF = 0,
    ROUTE_BRIDGE = 1,
    ROUTE_ETHERNET_SERVER = 2,
    ROUTE_ETHERNET_DEVICE = 3
  }WiredEthernetRoute;

  typedef enum EndpointType{
    ENDPOINT_FREE       = 0,
    ENDPOINT_UART       = 1,
    ENDPOINT_USB        = 2,
    ENDPOINT_TCP        = 4,
    ENDPOINT_TCP_SERVER = 8,
    ENDPOINT_UDP        = 16,
    ENDPOINT_UDP_SERVER = 32,
    ENDPOINT_SCRIPT     = 64,
    ENDPOINT_WAIT_CLOSE = 128,
    ENDPOINT_SPI        = 256,
    ENDPOINT_I2C        = 512,
    ENFPOINT_DROP       = 1024
  }EndpointType;

  typedef enum RtcAlarmRepeat{
    HARDWARE_ALARM_EVERY_HALF_SECOND = 0,
    HARDWARE_ALARM_EVERY_SECOND = 1,
    HARDWARE_ALARM_EVERY_TEN_SECONDS = 2,
    HARDWARE_ALARM_EVERY_MINUTE = 3,
    HARDWARE_ALARM_EVERY_TEN_MINUTES = 4,
    HARDWARE_ALARM_EVERY_HOUR = 5,
    HARDWARE_ALARM_EVERY_DAY = 6,
    HARDWARE_ALARM_EVERY_WEEK = 7,
    HARDWARE_ALARM_EVERY_MONTH = 8,
    HARDWARE_ALARM_EVERY_YEAR = 9
  }RtcAlarmRepeat;

  typedef uint32_t Timeout;

  typedef uint8_t IpAddress[IP_ADDRESS_V4_SIZE];
  typedef uint8_t Gateway[GATEWAY_SIZE];
  typedef uint8_t Netmask[NETMASK_SIZE];
  typedef uint8_t MacAddress[MAC_ADDRESS_SIZE];
  typedef uint8_t HardwareAddress[HARDWARE_ADDRESS_SIZE];

  typedef uint8_t Channel;
  typedef uint8_t ChannelList;
  typedef uint8_t ChannelListSize;

  typedef uint8_t Password;
  typedef uint8_t PasswordSize;

  typedef uint8_t Ssid;
  typedef uint8_t SsidSize;

  typedef uint8_t DhcpHostName;
  typedef uint8_t DhcpHostNameSize;

  typedef uint8_t ServiceAttribute;
  typedef uint8_t ServiceAttributeSize;

  typedef uint8_t MdnsHostName;
  typedef uint8_t MdnsHostNameSize;

  typedef uint8_t ServiceName;
  typedef uint8_t ServiceNameSize;

  typedef uint8_t DnsName;
  typedef uint8_t DnsNameSize;

  typedef uint8_t ServerPath;
  typedef uint8_t ServerPathSize;

  typedef uint8_t HttpResponseData;
  typedef uint8_t HttpResponseDataSize;

  typedef uint8_t KeyValue;
  typedef uint8_t KeyValueSize;

  typedef uint16_t TcpPort;
  typedef uint16_t UdpPort;

  typedef uint8_t DataSize8;
  typedef uint16_t DataSize16;

  typedef int8_t StreamingDestination;

  typedef uint8_t HandleTimer;
  typedef uint32_t TimeMs;

  typedef uint8_t InterruptMask;

  typedef uint8_t Endpoint;

<<<<<<< HEAD
  static uint8_t g_payloadBuffer[UDP_MAX_PAYLOAD];
=======
  static uint8_t g_payloadBuffer[WF121_UDP_MAX_PAYLOAD];
>>>>>>> a3a8540f

  class Wf121Driver{
    public:
      Wf121Driver();
      virtual ~Wf121Driver() {}
      ErrorCode Init();

      // List of commands
      // System class commands
      ErrorCode HelloSystem();
      ErrorCode ResetSystemWifi(const BootMode bootMode);
      ErrorCode SetPowerSavingState(const PowerSavingState state);
      ErrorCode SyncSystem();

      // Configuration wi-fi commands
      ErrorCode GetMacAddress(const HardwareInterface interface);
      ErrorCode SetMacAddress(const HardwareInterface interface,
                              const MacAddress mac);
      ErrorCode TurnOnWifi();
      ErrorCode TurnOffWifi();
      ErrorCode SetScanChannels(const HardwareInterface interface, 
                                ChannelList *list,
                                const ChannelListSize channelListSize);
      ErrorCode StartScanChannels(const HardwareInterface interface, 
                                  ChannelList *list,
                                  const ChannelListSize channelListSize);
      ErrorCode StopScanChannels();
      ErrorCode ConnectBssid(const HardwareAddress bssid);
      ErrorCode Disconnect();
      ErrorCode ScanResultsSortRssi(const uint8_t amount);
      ErrorCode StartSsidScan(const Ssid *ssid, 
                              const SsidSize ssidSize);
      ErrorCode SetApHidden(const bool hidden);
      ErrorCode SetPassword(const Password *pwd,
                            const PasswordSize pwdSize);
      ErrorCode ConnectSsid(const Ssid *ssid,
                            const SsidSize ssidSize);
      ErrorCode GetSignalQuality();
      ErrorCode StartWps();
      ErrorCode StopWps(); 
      ErrorCode SetOperatingMode(const OperatingMode mode);
      ErrorCode Set11nMode(const bool mode);
      ErrorCode SetApClientIsolation(const bool isolation);
      ErrorCode SetApMaxClient(const uint8_t maxClients);
      ErrorCode SetApPassword(const Password *pwd,
                              const PasswordSize pwdSize);
      ErrorCode StartApMode(const Channel chan, 
                            const SecurityMode sm,
                            const Ssid *ssid,
                            const SsidSize ssidSize);
      ErrorCode StopApMode();
      ErrorCode DisconnectApClient(const HardwareAddress hwAddr);
      ErrorCode ConfigureTcpIp(const IpAddress ip, 
                               const Netmask mask,
                               const Gateway gateway,
                               const bool useDhcp); 
      ErrorCode SetDhcpHostName(DhcpHostName  *hostName,
                                const DhcpHostNameSize hostNameSize);
      ErrorCode ConfigureDns(const DnsIndex index, 
                             IpAddress *ip);
      ErrorCode GetDnsHostByName(DhcpHostName * name,
                                 const DhcpHostNameSize size);
      ErrorCode SetMdnsHostName(MdnsHostName * name,
                                const MdnsHostNameSize size);
      ErrorCode StartMDns();
      ErrorCode StopMDns();
      ErrorCode DnsSdAddService(const TcpPort port,
                                const Protocol protocol,
                                const ServiceName *serviceName,
                                const ServiceNameSize serviceNameSize);
      ErrorCode DnsSdAddServiceInstance(const uint8_t index,
                                        const ServiceName *serviceName,
                                        const ServiceNameSize serviceNameSize);
      ErrorCode DnsSdAddServiceAttribute(const uint8_t index,
                                         const ServiceAttribute *serviceAttribute,
                                         const ServiceAttributeSize serviceAttributeSize);
      ErrorCode DnsSdRemoveService(const uint8_t index);
      ErrorCode DnsSdStartService(const uint8_t index);
      ErrorCode DnsSdStopService(const uint8_t index);
      ErrorCode MulticastJoin(IpAddress *ip); 
      ErrorCode MulticastLeave(IpAddress *ip);
      ErrorCode DhcpConfigure(IpAddress *ip,
                              Netmask *netmask,
                              const uint32_t leaseTime);
      ErrorCode DhcpClients(); 
      ErrorCode TcpConnect(IpAddress *ip, 
                           const TcpPort port,
                           const int8_t routing);
      ErrorCode StartTcpServer(const TcpPort port,
                               const int8_t defaultDestination);
      ErrorCode UdpConnect(IpAddress *ip,
                           const UdpPort port,
                           const int8_t routing);
      ErrorCode UdpBind(const Endpoint endpoint, 
                        const UdpPort port);
      ErrorCode StartUdpServer(const UdpPort port,
                               const int8_t defaultDestination);
      ErrorCode DhcpEnableRouting(const bool enable);
      ErrorCode SetActiveEndpoint(const Endpoint endpoint,
                                  const bool endpointStatus);
      ErrorCode SendEndpoint(const Endpoint endpoint,
                              uint8_t *data,
                              const DataSize8 dataSize);
      ErrorCode SetTransmitSize(const Endpoint endpoint,
                                 const uint16_t transmitSize);
      ErrorCode SetStreaming(const Endpoint endpoint,
                             const Streaming streaming);
      ErrorCode SetStreamingDestination(const Endpoint endpoint,
                                        const StreamingDestination dest);
      ErrorCode CloseEndpoint(const Endpoint endpoint);
      ErrorCode DisableEndpoint(const Endpoint endpoint);
      ErrorCode SetSoftTimer(const TimeMs timeMs,
                             const HandleTimer handle,
                              const bool singleShot);
      ErrorCode ConfigureExternalInterrupt(const InterruptMask enable,
                                           const InterruptMask polarity);
      ErrorCode ConfigureChangeNotification(const uint32_t enable);
      ErrorCode ChangeNotificationPullup(const uint32_t pullup);
      ErrorCode ConfigureIoPortDirection(const Wf121IoPort port,
                                         const uint16_t bitMask,
                                         const uint16_t bitDirection);
      ErrorCode ConfigureIoOpenDrain(const Wf121IoPort port,
                                     const uint16_t bitMask,
                                     const uint16_t openDrain);
      ErrorCode WriteIoPort(const Wf121IoPort port,
                            const uint16_t bitMask,
                            const uint16_t val);
      ErrorCode ReadIoPort(const Wf121IoPort port,
                           const uint16_t bitMask);
      ErrorCode OutputCompare(const CompareModuleIndex index,
                              const bool bit32,
                              const CompareModuleTimer timer,
                              const CompareModuleMode mode,
                              const uint32_t compareValue);
      ErrorCode AdcRead(const uint8_t adcInput);
      ErrorCode RtcInit(const bool enable,
                        const int16_t drift);
      ErrorCode RtcSetTime(const int16_t year,
                           const int8_t month,
                           const int8_t day,
                           const int8_t weekday,
                           const int8_t hour,
                           const int8_t minute,
                           const int8_t second);
      ErrorCode RtcGetTime();
      ErrorCode RtcSetAlarm(const int16_t year,
                            const int8_t month,
                            const int8_t day,
                            const int8_t weekday,
                            const int8_t hour,
                            const int8_t minute,
                            const int8_t second,
                            const uint8_t repeatMask,
                            const uint16_t repeatCount);
      ErrorCode ConfigureUart(const uint8_t uartId,
                              const uint32_t baudrate,
                              const UartDataBit format,
                              const UartStopBit stop,
                              const UartParity parity,
                              const UartFlowCtl flowCtl);
      ErrorCode GetHardwareConfiguration(const uint8_t uartId);
      ErrorCode I2cStartRead(const uint8_t endpoint,
                             const uint16_t slaveAddress,
                             const uint8_t length);
      ErrorCode I2cStartwrite(const uint8_t endpoint,
                              const uint16_t slaveAddress);
      ErrorCode I2cStop(const uint8_t endpoint);
      ErrorCode SetDataRoute(const WiredEthernetRoute route);
      ErrorCode CloseRoute();
      ErrorCode Connected();
      ErrorCode EnableServers(const bool https,
                              const bool dhcps,
                              const bool dnss);
      ErrorCode AddServerPath(const uint8_t device,
                              ServerPath *path,
                              const ServerPathSize pathSize);
      ErrorCode ApiResponse(const uint32_t request,
                            HttpResponseData *data,
                            const HttpResponseDataSize dataSize);
      ErrorCode ApiResponseFinish(const uint32_t request);
      ErrorCode DefragPersistentStore();
      ErrorCode EraseAllPersistentStore();
      ErrorCode SavePersistentStore(const uint16_t key,
                                    KeyValue *keyVal,
                                    const KeyValueSize keyValSize);
      ErrorCode LoadPersistentStore(const uint16_t key);
      ErrorCode DumpPersistentStore();
      ErrorCode ErasePersistentStore(const uint16_t key);

      // -------------------------------------------------------------------------------------
      // List of event callbacks
      //--------------------------------------------------------------------------------------

      /**
       * @brief      This event indicates that a protocol error was detected in
       *             BGAPI command parser. This event is triggered if a BGAPI
       *             command from the host contains syntax error(s), or if a
       *             command is only partially sent. Then the BGAPI parser has a
       *             1 second command timeout and if a valid command is not
       *             transmitted within this timeout an error is raised and the
       *             partial or wrong command will be ignored
       *
       * @param[in]  result    Error reasonTypical errors are:
       *                       - 0x0184 Command Not Recognized
       *                       - 0x0185 TimeoutFor these and other
       *                       error codes refer to the  documentation
       * @param[in]  endpoint  The endpoint
       *
       * @return     The error code.
       */
       ErrorCode cb_EventEndpointSyntaxError(const uint16_t result,
                                             const Endpoint endpoint);

      /**
       * @brief      This event indicates that the device has started and is
       *             ready to receive commands.
       *
       * @param[in]  major              The major
       * @param[in]  minor              The minor
       * @param[in]  patch              The patch
       * @param[in]  build              The build
       * @param[in]  bootloaderVersion  The bootloader version
       * @param[in]  tcpIpVersion       The tcp ip version
       * @param[in]  hwVersion          The hardware version
       *
       * @return     The error code.
       */
      virtual ErrorCode cb_EventBoot(const uint16_t major,
                                     const uint16_t minor,
                                     const uint16_t patch,
                                     const uint16_t build,
                                     const uint16_t bootloaderVersion,
                                     const uint16_t tcpIpVersion,
                                     const uint16_t hwVersion) { return NO_ERROR; }

      /**
       * @brief      This event indicates that a software exception has
       *             occurred.
       *
       * @param[in]  address  Address where exception occurred
       * @param[in]  type     Type of exception.
       *
       * @return     The error code.
       */
      virtual ErrorCode cb_EventSoftwareException(const uint32_t address,
                                                  const uint8_t type) { return NO_ERROR; }


      /**
       * @brief      This event indicates the power saving state into which the
       *             module has entered
       *
       * @param[in]  state  The state
       *
       * @return     The error code.
       */
      virtual ErrorCode cb_EventPowerSavingState(const PowerSavingState state) { return NO_ERROR; }


      /**
       * @brief      This event indicates the current MAC address of the device
       *
       * @param[in]  interface  The hardware interface to use 0: Wi-Fi
       * @param[in]  hwAddr     The current MAC address
       *
       * @return     The error code.
       */
      virtual ErrorCode cb_EventMacAddress(const HardwareInterface interface,
                                           const HardwareAddress hwAddr) { return NO_ERROR; }

      
      /**
       * @brief      This event indicates that the 802.11 radio is powered up
       *             and ready to receive commands.
       *
       * @param[in]  result  Return code 0 : success non-zero : An error
       *                     occurred
       *
       * @return     The error code.
       */
      virtual ErrorCode cb_EventWifiIsOn(const uint16_t result) { return NO_ERROR; }


 
      /**
       * @brief      This command can be used to turn off the 802.11 radio.
       *
       * @param[in]  result  The result
       *
       * @return     The error code.
       */
      virtual ErrorCode cb_EventWifiIsOff(const uint16_t result) { return NO_ERROR; }



      /**
       * @brief      This event indicates Access Point scan results. After a
       *             scan has been started these events are sent every time an
       *             Access Point is discovered. Access Point is also added to
       *             internal scan list and it is possible to connect to it.
       *
       * @param[in]  hwAddr    The BSSID of an Access Point which was found
       * @param[in]  channel   The channel on which an Access Point was seen
       * @param[in]  rssi      The received signal strength indication of the
       *                       found Access Point, in dBm.The RSSI values are
       *                       reported in 1dBm steps.This event is triggered
       *                       only if the RSSI value corresponds to -88dBm or
       *                       above.
       * @param[in]  snr       The signal to noise ratio of an Access Point. The
       *                       values are reported in 1dB steps
       * @param[in]  secure    Access Point security status as a bitmask.bit 0:
       *                       whether the AP supports secure connectionsbit 1:
       *                       whether the AP supports WPS
       * @param[in]  ssid      The SSID of the network the Access Point belongs
       *                       to
       * @param[in]  ssidSize  The ssid size
       *
       * @return     The error code.
       */
      virtual ErrorCode cb_EventScanResult(const HardwareAddress hwAddr,
                                           const int8_t channelIndex,
                                           const int16_t rssi,
                                           const int8_t snr,
                                           const uint8_t secure,
                                           const Ssid *ssid,
                                           const SsidSize ssidSize) { return NO_ERROR; }

      /**
       * @brief      This event indicates that the Access Point was dropped from
       *             the internal scan list. It is not possible to connect to it
       *             anymore.
       *
       * @param[in]  hwAddr  The BSSID of the Access Point that was dropped
       *
       * @return     The error code.
       */
      virtual ErrorCode cb_EventScanResultDrop(const HardwareAddress hwAddr) { return NO_ERROR; }



      /**
       * @brief      This event indicates the Access Point scan is finished.
       *
       * @param[in]  scanStatus  Scan status 0 : scan finished normally
       *
       * @return     The error code.
       */
      virtual ErrorCode cb_EventScanned(const int8_t scanStatus) { return NO_ERROR; }



      /**
       * @brief      This event indicates a successful connection to an Access Point.
       *
       * @param[in]  status       Wi-Fi connection status 0: Wi-Fi is connected 1:Wi-Fi is not connected
       * @param[in]  hwInterface  The hardware interface
       * @param[in]  ssid         The BSSID of the device that the module connected to
       * @param[in]  ssidSize     The ssid size
       *
       * @return     The error code.
       */
      virtual ErrorCode cb_EventConnected(const int8_t status,
                                          const HardwareInterface hwInterface,
                                          const Ssid *bssid,
                                          const SsidSize bssidSize) { return NO_ERROR; }


      /**
       * @brief      This event indicates a disconnection from an Access Point.
       *             The event occurs either because sme_disconnectcommand was
       *             issued or connection to an Access Point was lost.
       *             Connection loss could occur because the Access Point has
       *             been switched off or the user has moved out of coverage.
       *             The timeout for detecting a lost connection is 50 beacons
       *             which under typical network configuration translates to
       *             roughly 5 seconds.
       *
       * @param[in]  reason       Disconnect reason For values refer to the
       *                          error code documentation
       * @param[in]  hwInterface  The hardware interface
       *
       * @return     The error code.
       */
      virtual ErrorCode cb_EventDisconnected(const uint16_t reason,
                                             const HardwareInterface hwInterface) { return NO_ERROR; }


      /**
       * @brief      This event indicates the current network status. If for
       *             example DHCP has successfully finished and the module has
       *             an IP address, it will send this event with status = 1.
       *
       * @param[in]  hwInterface  The hardware interface
       * @param[in]  status       Network status 0 : network down 1 : network up
       *
       * @return     The error code.
       */
      virtual ErrorCode cb_EventInterfaceStatus(const HardwareInterface hwInterface,
                                                const uint8_t status) { return NO_ERROR; }


      /**
       * @brief      This event indicates a failed connection to an Access
       *             Point. This event may occur if the device is unable to
       *             establish a connection to an Access Point or if the Access
       *             Point disconnects the device during the connection.
       *
       * @param[in]  reason       The reason
       * @param[in]  hwInterface  The hardware interface
       *
       * @return     The error code.
       */
      virtual ErrorCode cb_EventConnectFailed(const uint16_t reason,
                                              const HardwareInterface hwInterface) { return NO_ERROR; }


      /**
       * @brief      This event indicates that a connection attempt failed,
       *             which will eventually lead to an automatic retry. This
       *             event appears typically when the module is commanded to
       *             connect to a wireless network but the given password is
       *             wrong. The amount of retries is fixed to 10 and the retries
       *             can be stopped with the command
       *
       * @param[in]  hwInterface  The hardware interface
       *
       * @return     The error code.
       */
      virtual ErrorCode cb_EventConnectRetry(const HardwareInterface hwInterface) { return NO_ERROR; }



      /**
       * @brief      This event indicates that the Wi-Fi Access Point mode has
       *             been successfully started.
       *
       * @param[in]  hwInterface  The hardware interface
       *
       * @return     The error code.
       */
      virtual ErrorCode cb_EventApModeStarted(const HardwareInterface hwInterface) { return NO_ERROR; }



      /**
       * @brief      This event indicates that the Wi-Fi Access Point mode has
       *             been stopped
       *
       * @param[in]  hwInterface  The hardware interface
       *
       * @return     The error code.
       */
      virtual ErrorCode cb_EventApModeStopped(const HardwareInterface hwInterface) { return NO_ERROR; }



      /**
       * @brief      This event indicates that the Wi-Fi Access Point mode has failed.
       *
       * @param[in]  reason       The reason
       * @param[in]  hwInterface  The hardware interface
       *
       * @return     The error code.
       */
      virtual ErrorCode cb_EventApModeFailed(const uint16_t reason,
                                             const HardwareInterface hwInterface) { return NO_ERROR; }


      /**
       * @brief      This event indicates that a Wi-Fi client has joined the network
       *
       * @param[in]  address      MAC address of the station
       * @param[in]  hwInterface  Hardware interface 0 : Wi-Fi
       *
       * @return     The error code.
       */
      virtual ErrorCode cb_EventApClientJoined(const HardwareAddress address,
                                               const HardwareInterface hwInterface) { return NO_ERROR; }


      /**
       * @brief      This event indicates that a Wi-Fi client (client), has left
       *             the Access Point.In case a station moves out of range or is
       *             abruptly powered off, it might take from 180 to 270 seconds
       *             for this event to be issued at the module operating as the
       *             Access Point. This timeout range is due to the fact that
       *             the remote station is not sending any message to indicate
       *             that it is going to disconnect, while at the module side
       *             the conditions to declare that a client has left are the
       *             following: considering slots of 90 seconds from the moment
       *             the client connected, if in one slot there has been no
       *             message from the client, then the next slot is used to send
       *             empty frames to the client (at the interval of 15 seconds)
       *             and if there is still no response from the client then the
       *             connection is considered down, at which time this event is
       *             generated.
       *
       * @param[in]  address      MAC address of the station
       * @param[in]  hwInterface  The hardware interface
       *
       * @return     The error code.
       */
      virtual ErrorCode cb_EventApClientLeft(const HardwareAddress address,
                                             const HardwareInterface hwInterface) { return NO_ERROR; }     


      /**
       * @brief      This event indicates the scan result.
       *
       * @param[in]  address   The address
       * @param[in]  channel   The channel
       * @param[in]  rssi      The rssi
       * @param[in]  snr       The snr
       * @param[in]  secure    The secure
       * @param[in]  ssid      The ssid
       * @param[in]  ssidSize  The ssid size
       *
       * @return     The error code.
       */
      virtual ErrorCode cb_EventScanSortResult(const HardwareAddress address,
                                               const int8_t channel,
                                               const int16_t rssi,
                                               const int8_t snr,
                                               const uint8_t secure,
                                               const Ssid *ssid,
                                               const SsidSize ssidSize) { return NO_ERROR; }


      /**
       * @brief      This event indicates that the scan result sort is finished.
       *
       * @return     The error code.
       */
      virtual ErrorCode cb_EventScanSortFinished() { return NO_ERROR; }



      /**
       * @brief      This event indicates that the Wi-Fi Protected Setup (WPS)
       *             session was stopped.
       *
       * @param[in]  hwInterface  The hardware interface
       *
       * @return     The error code.
       */
      virtual ErrorCode cb_EventWpsStopped(const HardwareInterface hwInterface) { return NO_ERROR; }



      /**
       * @brief      This event indicates that the Wi-Fi Protected Setup (WPS)
       *             session was completed successfully.
       *
       * @param[in]  hwInterface  The hardware interface
       *
       * @return     The error code.
       */
      virtual ErrorCode cb_EventWpsCompleted(const HardwareInterface hwInterface) { return NO_ERROR; }



      /**
       * @brief      This event indicates that the Wi-Fi Protected Setup (WPS)
       *             session failed
       *
       * @param[in]  reason       The reason
       * @param[in]  hwInterface  The hardware interface
       *
       * @return     The error code.
       */
      virtual ErrorCode cb_EventWpsFailed(const uint16_t reason,
                                          const HardwareInterface hwInterface) { return NO_ERROR; }


      /**
       * @brief      This event indicates the SSID of the network in relation to
       *             Wi-Fi Protected Setup (WPS).
       *
       * @param[in]  hwInterface  The hardware interface
       * @param[in]  ssid         The ssid
       * @param[in]  ssidSize     The ssid size
       *
       * @return     The error code.
       */
      virtual ErrorCode cb_EventCredentialSsid(const HardwareInterface hwInterface,
                                               const Ssid *ssid,
                                               const SsidSize ssidSize) { return NO_ERROR; }


      /**
       * @brief      This event indicates the password of then network in
       *             relation to Wi-Fi Protected Setup (WPS).
       *
       * @param[in]  hwInterface   The hardware interface
       * @param[in]  password      The password
       * @param[in]  passwordSize  The password size
       *
       * @return     The error code.
       */
      virtual ErrorCode cb_EventWpsCredentialPassword(const HardwareInterface hwInterface,
                                                      const Password *password,
                                                      const PasswordSize passwordSize) { return NO_ERROR; }


      /**
       * @brief      This event indicates the signal quality (RSSI value) of the
       *             connection in dBm units
       *
       * @param[in]  rssi         The received signal strength indication (RSSI)
       *                          in dBm units
       * @param[in]  hwInterface  The hardware interface
       *
       * @return     The error code.
       */
      virtual ErrorCode cb_EventSignalQuality(const int8_t rssi,
                                              const HardwareInterface hwInterface) { return NO_ERROR; }

 
      /**
       * @brief      This event indicates TCP/IP configuration status
       *
       * @param[in]  address  The address
       * @param[in]  netmask  The netmask
       * @param[in]  gateway  The gateway
       * @param[in]  useDhcp  DHCP used 0 = DHCP Client not being used 1 = DHCP Client being used
       *
       * @return     The error code.
       */
      virtual ErrorCode cb_EventConfigureTcpIp(const IpAddress address,
                                               const Netmask netmask,
                                               const Gateway gateway,
                                               const uint8_t useDhcp) { return NO_ERROR; }


      /**
       * @brief      This event indicates DNS configuration status.Note that if
       *             static IP configuration is in use and no DNS configuration
       *             has been provided by the user, the primary DNS server
       *             defaults to 208.67.222.222 (resolver1.opendns.com)
       *
       * @param[in]  index    DNS server ID 0: primary DNS server 1: secondary DNS server
       * @param[in]  address  The address
       *
       * @return     The error code.
       */
      virtual ErrorCode cb_EventDnsConfigureTcpIp(const uint8_t index,
                                                  const IpAddress address) { return NO_ERROR; }


      /**
       * @brief      This event indicates the current status of a TCP/IP
       *             endpoint.
       *
       * @param[in]  endpoint    The endpoint index this message describes
       * @param[in]  localIp     The local IP address of this endpoint
       * @param[in]  localPort   The local port of this endpoint
       * @param[in]  remoteIp    The remote IP address of this endpoint. For
       *                         server endpoints (which have no client), this
       *                         will not contain any valid value
       * @param[in]  remotePort  The port of the remote device. For server
       *                         endpoints (which have no client), this will not
       *                         contain any valid value.
       *
       * @return     The error code.
       */
      virtual ErrorCode cb_EventTcpIpEndpointStatus(const uint8_t endpoint,
                                                    const IpAddress localIp,
                                                    const uint16_t localPort,
                                                    const IpAddress remoteIp,
                                                    const uint16_t remotePort) { return NO_ERROR; }

      /**
       * @brief      This event is generated as a response to a  command. If the
       *             procedure is successful, this DNS Gethostbynamemessage
       *             contains the IP address of the queried address.
       *
       * @param[in]  result       The result
       * @param[in]  address      The resolved IP address of the server
       * @param[in]  dnsName      The dns name
       * @param[in]  dnsNameSize  Name of the server whose IP address was resolved
       *
       * @return     The error code.
       */
      virtual ErrorCode cb_EventGetDnsHostByName(const uint16_t result,
                                                 const IpAddress address,
                                                 const DnsName * dnsName,
                                                 const DnsNameSize dnsNameSize) { return NO_ERROR; }

      /**
       * @brief      This event indicates incoming data from an UDP endpoint. In
       *             order to receive this event, instead of the Endpoint event,
       *             use -1 as the default destination in the  command.
       *
       * @param[in]  endpoint    The endpoint which received this data, i.e. to
       *                         which it was sent
       * @param[in]  srcAddress  IP address of the client that sent this data
       * @param[in]  srcPort     Client UDP port where this data was sent from
       * @param[in]  data        The data
       * @param[in]  dataSize    The data size
       *
       * @return     The error code.
       */
      virtual ErrorCode cb_EventUdpData(const Endpoint endpoint,
                                        const IpAddress srcAddress,
                                        const uint16_t srcPort,
                                        uint8_t * data,
                                        const DataSize16 dataSize) { return NO_ERROR; }

      /**
       * @brief      This event indicates that a mDNS service has been
       *             successfully started
       *
       * @return     The error code.
       */
      virtual ErrorCode cb_EventMDnsStarted() { return NO_ERROR; }



      /**
       * @brief      This event indicates that a mDNS service has failed.
       *
       * @param[in]  reason  For values refer to the error code documentation
       *
       * @return     The error code.
       */
      virtual ErrorCode cb_EventMDnsFailed(const uint16_t reason) { return NO_ERROR; }



      /**
       * @brief      This event indicates that a mDNS service has been stopped.
       *
       * @param[in]  reason  For values refer to the error code documentation
       *
       * @return     The error code.
       */
      virtual ErrorCode cb_EventMDnsStopped(const uint16_t reason) { return NO_ERROR; } 


      /**
       * @brief      This event indicates that a DNS-SD service has been
       *             successfully started.
       *
       * @param[in]  index  Service index
       *
       * @return     The error code.
       */
      virtual ErrorCode cb_EventDnsSdServiceStarted(const uint8_t index) { return NO_ERROR; }


      /**
       * @brief      This event indicates that a DNS-SD service has failed.
       *
       * @param[in]  reason  Failure reason For values refer to the error code
       *                     documentation
       * @param[in]  index   Service index
       *
       * @return     The error code.
       */
      virtual ErrorCode cb_EventDnsSdServiceFailed(const uint16_t reason,
                                                    const uint8_t index) { return NO_ERROR; }


      /**
       * @brief      This event indicates that a DNS-SD service has stopped
       *
       * @param[in]  reason  Failure reasonFor values refer to the error code
       *                     documentation
       * @param[in]  index   The index
       *
       * @return     The error code.
       */
      virtual ErrorCode cb_EventDnsSdServiceStopped(const uint16_t reason,
                                                    const uint8_t index) { return NO_ERROR; }


      /**
       * @brief      This event contains DHCP Server configuration.
       *
       * @param[in]  routingEnabled  DHCP server routing enabled0 = DHCP server
       *                             responses  include gateway and DNS
       *                             don'tserver information1 = Gateway and DNS
       *                             server information are included in
       *                             responses
       * @param[in]  address         First address of DHCP Server address pool
       * @param[in]  subnetMask      Subnetwork mask
       * @param[in]  leaseTime       DHCP address lease timeout
       *
       * @return     The error code.
       */
      virtual ErrorCode cb_EventDhcpConfiguration(const uint8_t routingEnabled,
                                                  const IpAddress address,
                                                  const Netmask subnetMask,
                                                  const uint32_t leaseTime) { return NO_ERROR; }


      /**
       * @brief      This event contains IPv4 address and MAC address of one
       *             client connected to WF121 Access Point. Message is sent for
       *             each client one after another
       *
       * @param[in]  address  The address
       * @param[in]  address  The address
       *
       * @return     The error code.
       */
      virtual ErrorCode cb_EventDhcpClient(const IpAddress ipAddress,
                                           const HardwareAddress hwAddress) { return NO_ERROR; }


      /**
       * @brief      This event indicates incoming data from an endpoint.
       *
       * @param[in]  endpoint  The endpoint which received this data, i.e. to
       *                       which it was sent.
       * @param      data      The raw data
       * @param[in]  dataSize  The data size
       *
       * @return     The error code.
       */
      virtual ErrorCode cb_EventDataEndpoint(const Endpoint endpoint,
                                             uint8_t * data,
                                             const DataSize8 dataSize) { return NO_ERROR; }


 
      /**
       * @brief      cb_EventTcpIpEndpointStatus
       *
       * @param[in]  endpoint      The index of the endpoint whose status this
       *                           event describe
       * @param[in]  endpointType  The type of endpoint, see the endpoint type
       *                           enumeration
       * @param[in]  streaming     Endpoint mode 0 : Endpoint is connected to
       *                           BGAPI 1 : Endpoint is streaming to another
       *                           endpoint
       * @param[in]  destination   The index of the endpoint to which the
       *                           incoming data goes
       * @param[in]  active        Endpoint status 0 : receiving and sending of
       *                           data is blocked 1 : receiving and sending is
       *                           allowed.
       *
       * @return     The error code.
       */
      virtual ErrorCode cb_EventEndpointStatus(const Endpoint endpoint,
                                               const EndpointType endpointType,
                                               const uint8_t streaming,
                                               const int8_t destination,
                                               const uint8_t active) { return NO_ERROR; }



      /**
       * @brief      This event indicates an endpoint is closing or indicates
       *             that the remote end has terminated the connection. The
       *             event should be acknowledged by calling the  command or
       *             otherwise the software will not re-use endpoint closethe
       *             endpoint index.
       *
       * @param[in]  reason    Zero indicates success. For other values refer to
       *                       the error code documentation
       * @param[in]  endpoint  The endpoint which is closing
       *
       * @return     The error code.
       */
      virtual ErrorCode cb_EventClosingEndpoint(const uint16_t reason,
                                                const Endpoint endpoint) { return NO_ERROR; }



      /**
       * @brief      This event indicates an error in an endpoint
       *
       * @param[in]  reason    Error reason For values refer to the error code
       *                       documentation
       * @param[in]  endpoint  The endpoint where the error occurred
       *
       * @return     The error code.
       */
      virtual ErrorCode cb_EventErrorEndpoint(const uint16_t reason,
                                              const Endpoint endpoint) { return NO_ERROR; }


      /**
       * @brief      This event indicates that a software timer has reached the
       *             defined count (elapsed)
       *
       * @param[in]  handle  The handle
       *
       * @return     The error code.
       */
      virtual ErrorCode cb_EventSoftTimer(const uint8_t handle) { return NO_ERROR; }


      /**
       * @brief      This event indicates an IO port status change and provides
       *             a time stamp when the change occurred
       *
       * @param[in]  handle  Timestamp of when the change occurred
       *
       * @return     The error code.
       */
      virtual ErrorCode cb_EventChangeNotification(const uint32_t handle) { return NO_ERROR; }


      /**
       * @brief      This event is generated when an external interrupt occurs
       *             and provides a time stamp and IRQ. The IRQ's and their
       *             corresponding pins are documented in the WF121 datasheet,
       *             page 9, table 2.
       *
       * @param[in]  irq        IRQ index
       * @param[in]  timestamp  Time stamp of when the interrupt occurred
       *
       * @return     The error code.
       */
      virtual ErrorCode cb_EventExternalInterrupt(const uint8_t irq,
                                                  const uint32_t timestamp) { return NO_ERROR; }


      /**
       * @brief      This event indicates and alarm generated from the internal
       *             Real Time Clock (RTC).
       *
       * @return     The error code.
       */
      virtual ErrorCode cb_EventRtcAlarm() { return NO_ERROR; }


      /**
       * @brief      This event reports the current configuration of a UART
       *             interface. It follows the command .hardware_uart_conf_get
       *
       * @param[in]  id        UART id
       * @param[in]  rate      Baud rate in bps e.g. 115200
       * @param[in]  dataBits  Data bits 8 or 9
       * @param[in]  stopBits  Stop bits 1 or 2
       * @param[in]  parity    Parity 0=none, 1=odd, 2=even
       * @param[in]  flowCtl   Flow control 0=none, 1=rts/cts 2=rts
       *
       * @return     The error code.
       */
      virtual ErrorCode cb_EventUartConfiguration(const uint8_t id,
                                                  const uint32_t rate,
                                                  const uint8_t dataBits,
                                                  const uint8_t stopBits,
                                                  const uint8_t parity,
                                                  const uint8_t flowCtl) { return NO_ERROR; }


      /**
       * @brief      This event indicates the status changes of Ethernet link
       *             state
       *
       * @param[in]  status  Link state 0: link is downlink is up
       *
       * @return     The error code.
       */
      virtual ErrorCode cb_EventLinkStatus(const uint8_t status) { return NO_ERROR; }



      /**
       * @brief      This command can be used to send HTTP response data to a
       *             pending HTTP request.
       *
       * @param[in]  request       The request
       * @param[in]  method        The method
       * @param[in]  resourceSize  The resource size
       * @param[in]  resource      The resource
       *
       * @return     The error code.
       */
      virtual ErrorCode cb_EventApiRequest(const uint32_t request,
                                           const uint8_t method,
                                           const uint8_t resourceSize,
                                           const uint8_t * resource) { return NO_ERROR; }


      /**
       * @brief      This event includes the HTTP header data of a particular
       *             HTTP request. At least one event is expected to be
       *             generated, but multiple events may be also generated.
       *
       * @param[in]  request   Request number
       * @param[in]  dataSize  Request header data
       * @param[in]  data      The data
       *
       * @return     The error code.
       */
      virtual ErrorCode cb_EventApiRequestHeader(const uint32_t request,
                                                 const uint8_t dataSize,
                                                 const uint8_t * data) { return NO_ERROR; }


      /**
       * @brief      This event includes HTTP payload data of a particular HTTP
       *             request. Multiple events may be generated, or none if the
       *             request does not carry data at all.
       *
       * @param[in]  request   Request number
       * @param[in]  dataSize  Request data
       * @param[in]  data      The data
       *
       * @return     The error code.
       */
      virtual ErrorCode cb_EventApiRequestData(const uint32_t request,
                                               const uint8_t dataSize,
                                               const uint8_t * data) { return NO_ERROR; }



      /**
       * @brief      This event indicates that all HTTP header data, and payload
       *             data if any, have been fully delivered for a particular
       *             HTTP request. The HTTP request is left pending until  has
       *             been called or a API Response Finishtimeout occurs
       *
       * @param[in]  request  The request
       *
       * @return     The error code.
       */
      virtual ErrorCode cb_EventApiRequestFinished(const uint32_t request) { return NO_ERROR; }




      /**
       * @brief      This event is generated when PS keys are dumped from the
       *             Persistent Store
       *
       * @param[in]  key    Key index 65535 : Last key
       * @param[in]  size   The size
       * @param[in]  value  The value
       *
       * @return     The error code.
       */
      virtual ErrorCode cb_EventPersistentStoreKey(const uint16_t key,
                                                   const uint8_t size,
                                                   const uint8_t *value) { return NO_ERROR; }

      /**
       * @brief      This event indicates that a PS key has been changed
       *
       * @param[in]  key   The key
       *
       * @return     The error code.
       */
      virtual ErrorCode cb_EventPersistentStoreKeyChanged(const uint16_t key) { return NO_ERROR; }



      /**
       * @brief      This event indicates that a PS key has been changed
       *
       * @return     The error code.
       */
      virtual ErrorCode cb_EventLowVoltageFlash() { return NO_ERROR; }

      // -------------------------------------------------------------------------------------
      // List of command callbacks
      //--------------------------------------------------------------------------------------

      // System class callbacks
      virtual ErrorCode cb_CommandHelloSystem() { return NO_ERROR; }
      virtual ErrorCode cb_CommandSyncSystem() { return NO_ERROR; }
      virtual ErrorCode cb_CommandSetPowerSavingState(const uint16_t result) { return NO_ERROR; }

      // Configuration wi-fi callbacks
      virtual ErrorCode cb_CommandGetMacAddress(const uint16_t result,
                                                const HardwareInterface interface) { return NO_ERROR; }
      virtual ErrorCode cb_CommandSetMacAddress(const uint16_t result,
                                                const HardwareInterface interface) { return NO_ERROR; }

      // Wi-fi callbacks
      virtual ErrorCode cb_CommandTurnOnWifi(const uint16_t result) { return NO_ERROR; }
      virtual ErrorCode cb_CommandTurnOffWifi(const uint16_t result) { return NO_ERROR; }
      virtual ErrorCode cb_CommandStartScanChannels(const uint16_t result) { return NO_ERROR; }
      virtual ErrorCode cb_CommandStopScanChannels(const uint16_t result) { return NO_ERROR; }
      virtual ErrorCode cb_CommandSetPassword(const uint8_t status) { return NO_ERROR; }
      virtual ErrorCode cb_CommandConnectBssid(const uint16_t result,
                                               const HardwareInterface interface,
                                               const HardwareAddress address) { return NO_ERROR; }
      virtual ErrorCode cb_CommandConnectSsid(const uint16_t result,
                                              const HardwareInterface interface,
                                              const HardwareAddress address) { return NO_ERROR; }
      virtual ErrorCode cb_CommandDisconnect(const uint16_t result,
                                             const HardwareInterface interface) { return NO_ERROR; }
      virtual ErrorCode cb_CommandSetScanChannels(const uint16_t result) { return NO_ERROR; }
      virtual ErrorCode cb_CommandSetOperatingMode(const uint16_t result) { return NO_ERROR; }
      virtual ErrorCode cb_CommandStartApMode(const uint16_t result,
                                              const HardwareInterface interface) { return NO_ERROR; }
      virtual ErrorCode cb_CommandStopApMode(const uint16_t result,
                                             const HardwareInterface interface) { return NO_ERROR; }
      virtual ErrorCode cb_CommandScanResultsSortRssi(const uint16_t result) { return NO_ERROR; }
      virtual ErrorCode cb_CommandDisconnectApClient(const uint16_t result,
                                                     const HardwareInterface interface) { return NO_ERROR; }
      virtual ErrorCode cb_CommandSetApPassword(const uint8_t status) { return NO_ERROR; }
      virtual ErrorCode cb_CommandSetApMaxClients(const uint16_t result,
                                                  const HardwareInterface interface) { return NO_ERROR; }
      virtual ErrorCode cb_CommandStartWps(const uint16_t result,
                                           const HardwareInterface interface) { return NO_ERROR; }
      virtual ErrorCode cb_CommandStopWps(const uint16_t result,
                                         const HardwareInterface interface) { return NO_ERROR; }
      virtual ErrorCode cb_CommandGetSignalQuality(const uint16_t result,
                                                   const HardwareInterface interface) { return NO_ERROR; }
      virtual ErrorCode cb_CommandStartSsidScan(const uint16_t result) { return NO_ERROR; }
      virtual ErrorCode cb_CommandSetApHidden(const uint16_t result,
                                              const HardwareInterface interface) { return NO_ERROR; }
      virtual ErrorCode cb_CommandSet11nMode(const uint16_t result,
                                              const HardwareInterface interface) { return NO_ERROR; }
      virtual ErrorCode cb_CommandSetApClientIsolation(const uint16_t result,
                                                       const HardwareInterface interface) { return NO_ERROR; }
      virtual ErrorCode cb_CommandStartTcpServer(const uint16_t result,
                                                 const uint8_t endpoint) { return NO_ERROR; }
      virtual ErrorCode cb_CommandTcpConnect(const uint16_t result,
                                             const uint8_t endpoint) { return NO_ERROR; }
      virtual ErrorCode cb_CommandStartUdpServer(const uint16_t result,
                                                 const uint8_t endpoint) { return NO_ERROR; }
      virtual ErrorCode cb_CommandUdpConnect(const uint16_t result,
                                             const uint8_t endpoint) { return NO_ERROR; }
      virtual ErrorCode cb_CommandConfigureTcpIp(const uint16_t result) { return NO_ERROR; }
      virtual ErrorCode cb_CommandDnsConfigure(const uint16_t result) { return NO_ERROR; }
      virtual ErrorCode cb_CommandGetDnsHostByName(const uint16_t result) { return NO_ERROR; }
      virtual ErrorCode cb_CommandUdpBind(const uint16_t result) { return NO_ERROR; }
      virtual ErrorCode cb_CommandSetDhcpHostName(const uint16_t result) { return NO_ERROR; }
      virtual ErrorCode cb_CommandDhcpEnableRouting(const uint16_t result) { return NO_ERROR; }
      virtual ErrorCode cb_CommandSetMdnsHostName(const uint16_t result) { return NO_ERROR; }
      virtual ErrorCode cb_CommandStartMDns(const uint16_t result) { return NO_ERROR; }
      virtual ErrorCode cb_CommandStopMDns(const uint16_t result) { return NO_ERROR; }
      virtual ErrorCode cb_CommandDnsSdAddService(const uint16_t result,
                                                  const uint8_t endpoint) { return NO_ERROR; }
      virtual ErrorCode cb_CommandDnsSdAddServiceInstance(const uint16_t result) { return NO_ERROR; }
      virtual ErrorCode cb_CommandDnsSdAddServiceAttribute(const uint16_t result) { return NO_ERROR; }
      virtual ErrorCode cb_CommandDnsSdRemoveService(const uint16_t result) { return NO_ERROR; }
      virtual ErrorCode cb_CommandDnsSdStartService(const uint16_t result) { return NO_ERROR; }
      virtual ErrorCode cb_CommandDnsSdStopService(const uint16_t result) { return NO_ERROR; }
      virtual ErrorCode cb_CommandMulticastJoin(const uint16_t result) { return NO_ERROR; }
      virtual ErrorCode cb_CommandMulticastLeave(const uint16_t result) { return NO_ERROR; }
      virtual ErrorCode cb_CommandDhcpConfigure(const uint16_t result) { return NO_ERROR; }
      virtual ErrorCode cb_CommandDhcpClients(const uint16_t result,
                                              const uint8_t clientCount) { return NO_ERROR; }
      virtual ErrorCode cb_CommandSendEndpoint(const uint16_t result,
                                               const Endpoint endpoint) { return NO_ERROR; }
      virtual ErrorCode cb_CommandSetStreaming(const uint16_t result,
                                                          const Endpoint endpoint) { return NO_ERROR; }
      virtual ErrorCode cb_CommandSetActiveEndpoint(const uint16_t result,
                                                    const Endpoint endpoint) { return NO_ERROR; }
      virtual ErrorCode cb_CommandSetStreamingDestination(const uint16_t result,
                                                          const Endpoint endpoint) { return NO_ERROR; }
      virtual ErrorCode cb_CommandCloseEndpoint(const uint16_t result,
                                                const Endpoint endpoint) { return NO_ERROR; } 
      virtual ErrorCode cb_CommandSetTransmitSize(const uint16_t result,
                                                  const Endpoint endpoint) { return NO_ERROR; } 
      virtual ErrorCode cb_CommandDisableEndpoint(const uint16_t result,
                                                  const Endpoint endpoint) { return NO_ERROR; } 
      virtual ErrorCode cb_CommandSetSoftTimer(const uint16_t result) { return NO_ERROR; }
      virtual ErrorCode cb_CommandConfigureExternalInterrupt(const uint16_t result) { return NO_ERROR; }
      virtual ErrorCode cb_CommandConfigureChangeNotification(const uint16_t result) { return NO_ERROR; }
      virtual ErrorCode cb_CommandConfigureIoPortDirection(const uint16_t result) { return NO_ERROR; }
      virtual ErrorCode cb_CommandConfigureIoOpenDrain(const uint16_t result) { return NO_ERROR; }
      virtual ErrorCode cb_CommandWriteIoPort(const uint16_t result) { return NO_ERROR; }
      virtual ErrorCode cb_CommandReadIoPort(const uint16_t result) { return NO_ERROR; }
      virtual ErrorCode cb_CommandOutputCompare(const uint16_t result) { return NO_ERROR; }
      virtual ErrorCode cb_CommandAdcRead(const uint16_t result,
                                          const uint8_t input,
                                          const uint16_t value) { return NO_ERROR; }
      virtual ErrorCode cb_CommandRtcInit(const uint16_t result) { return NO_ERROR; }
      virtual ErrorCode cb_CommandRtcSetTime(const uint16_t result) { return NO_ERROR; }
      virtual ErrorCode cb_CommandRtcGetTime(const uint16_t result,
                                             const int16_t year,
                                             const int8_t month,
                                             const int8_t day,
                                             const int8_t weekday,
                                             const int8_t hour,
                                             const int8_t minute,
                                             const int8_t second) { return NO_ERROR; }
      virtual ErrorCode cb_CommandSetAlarm(const uint16_t result) { return NO_ERROR; }
      virtual ErrorCode cb_CommandConfigureUart(const uint16_t result) { return NO_ERROR; }
      virtual ErrorCode cb_CommandGetUartConfiguration(const uint16_t result) { return NO_ERROR; }
      virtual ErrorCode cb_CommandI2cWrite(const uint16_t result) { return NO_ERROR; }
      virtual ErrorCode cb_CommandI2cRead(const uint16_t result) { return NO_ERROR; }
      virtual ErrorCode cb_CommandI2cStop(const uint16_t result) { return NO_ERROR; }
      virtual ErrorCode cb_CommandSetDataRoute(const uint16_t result) { return NO_ERROR; }
      virtual ErrorCode cb_CommandCloseRoute(const uint16_t result) { return NO_ERROR; }
      virtual ErrorCode cb_CommandRouteConnected(const uint8_t state) { return NO_ERROR; }
      virtual ErrorCode cb_CommandEnableServers(const uint16_t result) { return NO_ERROR; }
      virtual ErrorCode cb_CommandAddServerPath(const uint16_t result) { return NO_ERROR; }
      virtual ErrorCode cb_CommandApiResponse(const uint16_t result) { return NO_ERROR; }
      virtual ErrorCode cb_CommandApiResponseFinsh(const uint16_t result) { return NO_ERROR; }
      virtual ErrorCode cb_CommandDefragPersistentStore(const uint16_t result) { return NO_ERROR; }
      virtual ErrorCode cb_CommandEraseAllPersistentStore(const uint16_t result) { return NO_ERROR; }
      virtual ErrorCode cb_CommandSavePersistentStore(const uint16_t result) { return NO_ERROR; }
      virtual ErrorCode cb_CommandLoadPersistentStore(const uint16_t result) { return NO_ERROR; }
      virtual ErrorCode cb_CommandDumpPersistentStore(const uint16_t result) { return NO_ERROR; }
      virtual ErrorCode cb_CommandErasePersistentStore(const uint16_t result) { return NO_ERROR; }

      // Other functions
      ErrorCode ExecuteCallbacks();
      bool CommandIsProcessing();
    private:

      ErrorCode transmitCommand(BgApiHeader *header,
                                uint8_t *payload = (uint8_t *)NULL);
      ErrorCode receiveCommand(BgApiHeader *header,
                               uint8_t *payload = (uint8_t *)NULL);
      uint16_t getPayloadSizeFromHeader(BgApiHeader *header);
      ErrorCode getReplyHeader(BgApiHeader *header);
      ErrorCode getReplyPayload(uint8_t *payload,
                                const uint16_t payloadSize);
      void setHeaderPayloadSize(BgApiHeader *header, const uint16_t size);

      // Callbacks
      ErrorCode executeSystemCallback(BgApiHeader *header,
                                      uint8_t *payload,
                                      const uint16_t payloadSize);
      ErrorCode executeConfigurationCallback(BgApiHeader *header,
                                             uint8_t *payload,
                                             const uint16_t payloadSize);
      ErrorCode executeWifiCallback(BgApiHeader *header,
                                    uint8_t *payload,
                                    const uint16_t payloadSize);
      ErrorCode executeEndpointCallback(BgApiHeader *header,
                                        uint8_t *payload,
                                        const uint16_t payloadSize);
      ErrorCode executeHardwareCallback(BgApiHeader *header,
                                        uint8_t *payload,
                                        const uint16_t payloadSize);
      ErrorCode executeTcpStackCallback(BgApiHeader *header,
                                        uint8_t *payload,
                                        const uint16_t payloadSize);
      ErrorCode executeWiredEthernetCallback(BgApiHeader *header,
                                             uint8_t *payload,
                                             const uint16_t payloadSize);
      ErrorCode executePersistentStoreCallback(BgApiHeader *header,
                                               uint8_t *payload,
                                               const uint16_t payloadSize);
      ErrorCode executeHttpServerCallback(BgApiHeader *header,
                                          uint8_t *payload,
                                          const uint16_t payloadSize);
      ErrorCode executeDeviceFirmwareUpgradeCallback(BgApiHeader *header,
                                                     uint8_t *payload,
                                                     const uint16_t payloadSize);
      ErrorCode executeI2cCallback(BgApiHeader *header,
                                   uint8_t *payload,
                                   const uint16_t payloadSize);
      // Private members
      bool m_processingCmd;
  };
}  // Wf121

#endif /* CUBEROVER_WF121_WF121_HPP_ */<|MERGE_RESOLUTION|>--- conflicted
+++ resolved
@@ -367,11 +367,7 @@
 
   typedef uint8_t Endpoint;
 
-<<<<<<< HEAD
-  static uint8_t g_payloadBuffer[UDP_MAX_PAYLOAD];
-=======
   static uint8_t g_payloadBuffer[WF121_UDP_MAX_PAYLOAD];
->>>>>>> a3a8540f
 
   class Wf121Driver{
     public:
