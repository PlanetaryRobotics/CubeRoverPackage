--- conflicted
+++ resolved
@@ -11,20 +11,18 @@
   <import_component_type>Svc/TlmChan/TlmChanComponentAi.xml</import_component_type>
   <import_component_type>Svc/CmdDispatcher/CommandDispatcherComponentAi.xml</import_component_type>
 
-<<<<<<< HEAD
 
   <!-- Component exclusive to CubeRover -->
   <import_component_type>CubeRover/IMU/IMUComponentAi.xml</import_component_type>
 
   <!-- Declaration of block driver that drive F-prime clocking and other async event -->
-=======
+
 <!-- Specifics to CubeRover -->
   <import_component_type>CubeRover/GroundInterface/GroundInterfaceComponentAi.xml</import_component_type>
   <import_component_type>CubeRover/UdpReceiver/UdpReceiverComponentAi.xml</import_component_type>
   <import_component_type>CubeRover/NetworkManager/NetworkManagerComponentAi.xml</import_component_type>
 
-<!-- Declaration of block driver that drive F-prime clocking and other async event -->
->>>>>>> f462ca7a
+
   <instance namespace="Drv" name="blockDriver" type="BlockDriver" base_id="1" base_id_window="20" />
 
   <!-- Declaration of components handling synchronization of tasks -->
@@ -117,34 +115,6 @@
      ********************************************************************************************************* 
       -->
 
-<<<<<<< HEAD
-  <connection name = "rgLowFreq_to_cubeRoverTime">
-    <source component = "rateGroupLowFreq" port = "Time" type = "Time" num = "0" />
-    <target component = "cubeRoverTime" port = "timeGetPort" type = "Time" num = "0"/>
-  </connection>
-
-  <connection name = "rgMedFreq_to_cubeRoverTime">
-    <source component = "rateGroupMedFreq" port = "Time" type = "Time" num = "0" />
-    <target component = "cubeRoverTime" port = "timeGetPort" type = "Time" num = "0"/>
-  </connection>  
-
-  <connection name = "rgHiFreq_to_cubeRoverTime">
-    <source component = "rateGroupHiFreq" port = "Time" type = "Time" num = "0" />
-    <target component = "cubeRoverTime" port = "timeGetPort" type = "Time" num = "0"/>
-  </connection>
-
-  <connection name = "blockDriver_to_cubeRoverTime">
-    <source component = "blockDriver" port = "Time" type = "Time" num = "0" />
-    <target component = "cubeRoverTime" port = "timeGetPort" type = "Time" num = "0"/>
-  </connection>
-
-  <!-- Connection of time between cubeRoverTime and motor control component -->
-  <connection name = "motorControl_to_cubeRoverTime">
-    <source component = "motorControl" port = "timeCaller" type = "Time" num = "0" />
-    <target component = "cubeRoverTime" port = "timeGetPort" type = "Time" num= "0" />
-  </connection>
-
-=======
   <connection name="rgLowFreq_to_cubeRoverTime">
     <source component="rateGroupLowFreq" port="Time" type="Time" num="0" />
     <target component="cubeRoverTime" port="timeGetPort" type="Time" num="0"/>
@@ -180,7 +150,7 @@
     <target component="cubeRoverTime" port="timeGetPort" type="Time" num="0"/>
   </connection>
       
->>>>>>> f462ca7a
+
 <!-- *********************************************************************************************************
         CONNECTION OF MONITORED COMPONENTS TO TELEMETRY CHAN COMPONENT
      ********************************************************************************************************* 
