<assembly name="CubeRover">

<!-- Import components to project -->
<!-- Drivers -->
  <import_component_type>Drv/BlockDriver/BlockDriverComponentAi.xml</import_component_type>

<!-- Services -->
  <import_component_type>Svc/RateGroupDriver/RateGroupDriverComponentAi.xml</import_component_type>
  <import_component_type>Svc/ActiveRateGroup/ActiveRateGroupComponentAi.xml</import_component_type>
  <import_component_type>Svc/LinuxTime/CubeRoverTimeComponentAi.xml</import_component_type>
  <import_component_type>Svc/TlmChan/TlmChanComponentAi.xml</import_component_type>
  <import_component_type>Svc/CmdDispatcher/CommandDispatcherComponentAi.xml</import_component_type>
  <import_component_type>Svc/ActiveLogger/ActiveLoggerComponentAi.xml</import_component_type>
  <import_component_type>Svc/Health/HealthComponentAi.xml</import_component_type>
  <import_component_type>CubeRover/WatchDogInterface/WatchDogInterfaceComponentAi.xml</import_component_type>

<!-- Specifics to CubeRover -->
  <import_component_type>CubeRover/GroundInterface/GroundInterfaceComponentAi.xml</import_component_type>
  <import_component_type>CubeRover/NetworkManager/NetworkManagerComponentAi.xml</import_component_type>
  <import_component_type>CubeRover/IMU/IMUComponentAi.xml</import_component_type>
  <import_component_type>CubeRover/MotorControl/MotorControlComponentAi.xml</import_component_type>
  <import_component_type>CubeRover/Navigation/NavigationComponentAi.xml</import_component_type>
  <import_component_type>CubeRover/Camera/CameraComponentAi.xml</import_component_type>
  <import_component_type>CubeRover/UWB/UWBComponentAi.xml</import_component_type>

  <instance namespace="Drv" name="blockDriver" type="BlockDriver" base_id="256" base_id_window="255" />

  <!-- Declaration of components handling synchronization of tasks -->
  <instance namespace="Svc" name="rateGroupDriver" type="RateGroupDriver" base_id="512"  base_id_window="255" />
  <instance namespace="Svc" name="rateGroupLowFreq" type="ActiveRateGroup" base_id="768" base_id_window="255" />
  <instance namespace="Svc" name="rateGroupMedFreq" type="ActiveRateGroup" base_id="1024" base_id_window="255" />
  <instance namespace="Svc" name="rateGroupHiFreq" type="ActiveRateGroup" base_id="1280" base_id_window="255" />

<!-- Declaration of time component that will be used by other module to capture time stamp -->
  <instance namespace="Svc" name="cubeRoverTime" type="CubeRoverTime" base_id="1536"  base_id_window="255" />

<!-- Declaration of telemetry chan that gathers all telemetry parameters (synchronous, synchronized by rate group low freq) -->
  <instance namespace="Svc" name="tlmChan" type="TlmChan" base_id="1792"  base_id_window="255" />

<!-- Declaration of the command dispatcher -->
  <instance namespace="Svc" name="cmdDispatcher" type="CommandDispatcher" base_id="2048" base_id_window="255" />

<!-- Declaration of the ground interface service -->
  <instance namespace="CubeRover" name="groundInterface" type="GroundInterface" base_id="2304" base_id_window="255" />

<!-- Declaration of the components that implement NetworkManager and Wifi Stack -->
  <instance namespace="CubeRover" name="networkManager" type="NetworkManager" base_id="2560" base_id_window="255" />

<!-- Declaration of the passive text logger component that logs events in non-volatile memory -->
<!-- For CubeRover - we use external FRAM memory to store data, i.e. a custom implementation of that component is necessary -->
  <instance namespace="Svc" name="activeLogger" type="ActiveLogger" base_id="2816" base_id_window="255" />

<!-- Declaration of the health component -->
<<<<<<< HEAD
  <instance namespace="Svc" name="health" type="Health" base_id="301" base_id_window="20" />
=======
  <!--<instance namespace="Svc" name="health" type="Health" base_id="3072" base_id_window="255" />-->
>>>>>>> 7ca69957

  <!-- Declaration of the Navigation handling module -->
  <instance namespace="CubeRover" name="navigation" type="Navigation" base_id="3328" base_id_window="255" />

  <!-- Declaration of the Motor control interface module -->
  <instance namespace="CubeRover" name="motorControl" type="MotorControl" base_id="3584" base_id_window="255" />

  <!-- Declaration of the IMU interface module -->
  <instance namespace="CubeRover" name="IMU" type="IMU" base_id="3840" base_id_window="255" />

<!-- Declaration of the WatchDog Interface component -->
  <instance namespace="CubeRover" name="watchDogInterface" type="WatchDogInterface" base_id="4096" base_id_window="255" />
      
<!-- Declaration of the Camera component -->
  <instance namespace="CubeRover" name="camera" type="Camera" base_id="4352" base_id_window="255" />

  <!-- Declaration of the UWB component -->
  <instance namespace="CubeRover" name="UWB" type="UWB" base_id="62530" base_id_window="20" />

<!-- *********************************************************************************************************
        CONNECTION OF CYCLE PORTS BETWEEN COMPONENTS BLOCK DRIVER AND RATE GROUP COMPONENTS
     ********************************************************************************************************* 
      -->

<!-- Connect Block Driver "CycleOut" to input "CycleIn" (sync_input) of Rate Group Driver -->
  <connection name="blockDriver_to_rgDriver">
    <source component="blockDriver" port="CycleOut" type="Cycle" num="0"/>
    <target component="rateGroupDriver" port="CycleIn" type="Cycle" num="0"/>
  </connection>

<!-- Connect Rate Group driver to Rate Group "High Frequency" (port 0) -->
<!-- Highest frequency rate group first to save a few cycles when RateGroupDriver has to iterate over
     clock divider array to find the matching RateGroup to call -->
  <connection name="rgDriver_to_rgHiFreq">
    <source component="rateGroupDriver" port="CycleOut" type="Cycle" num="0"/>
    <target component="rateGroupHiFreq" port="CycleIn" type="Cycle" num="0"/>
  </connection>  

<!-- Connect Rate Group driver to Rate Group "Medium Frequency" (port 1) -->
  <connection name="rgDriver_to_rgMedFreq">
    <source component="rateGroupDriver" port="CycleOut" type="Cycle" num="1"/>
    <target component="rateGroupMedFreq" port="CycleIn" type="Cycle" num="0"/>
  </connection>

<!-- Connect Rate Group driver to Rate Group "Low Frequency" (port 2) -->
  <connection name="rgDriver_to_rgLowFreq">
    <source component="rateGroupDriver" port="CycleOut" type="Cycle" num="2"/>
    <target component="rateGroupLowFreq" port="CycleIn" type="Cycle" num="0"/>
  </connection>

<!-- *********************************************************************************************************
        CONNECTION BETWEEN LOW FREQ RATE GROUP OUTPUT AND ALL DEPENDING COMPONENTS
     *********************************************************************************************************
     -->
  <!-- Connect output of telemetry Run input to update telemetry content (port 0) --> 
  <connection name="rgLowFreq_to_tlmChan_clk">
    <source component="rateGroupLowFreq" port="RateGroupMemberOut" type="Sched" num="0" />
    <target component="tlmChan" port="Run" type="Sched" num="0"/>
  </connection>
  
  <connection name = "rgLowFreq_to_watchDogInterface_clk">
    <source component = "rateGroupLowFreq" port = "RateGroupMemberOut" type = "Sched" num = "1" />
    <target component = "watchDogInterface" port = "Run" type = "Sched" num = "0"/>
  </connection>
  
  <!--
  <connection name = "rgHighFreq_to_health_clk">
    <source component = "rateGroupHighFreq" port = "RateGroupMemberOut" type = "Sched" num = "0" />
    <target component = "health" port = "Run" type = "Sched" num = "0"/>
  </connection>-->

<!-- *********************************************************************************************************
        CONNECTION BETWEEN MEDIUM FREQ RATE GROUP OUTPUT AND ALL DEPENDING COMPONENTS
     *********************************************************************************************************
     -->
  <connection name="rgMedFreq_to_networkManager">
    <source component="rateGroupMedFreq" port="RateGroupMemberOut" type="Sched" num="0" />
    <target component="networkManager" port="schedIn" type="sched" num="0"/>
  </connection>
  
  <connection name = "rgMedFreq_to_navigation_clk">
    <source component = "rateGroupMedFreq" port = "RateGroupMemberOut" type = "Sched" num = "1" />
    <target component = "navigation" port = "schedIn" type = "Sched" num = "0"/>
  </connection>

<!-- *********************************************************************************************************
        CONNECTION BETWEEN HIGH FREQ RATE GROUP OUTPUT AND ALL DEPENDING COMPONENTS
     *********************************************************************************************************
     -->
  <connection name="rgHiFreq_to_IMU">
    <source component="rateGroupHiFreq" port="RateGroupMemberOut" type="Sched" num="1" />
    <target component="IMU" port="schedIn" type="sched" num="0"/>
  </connection>

  <connection name="rgHiFreq_to_UWB">
    <source component="rateGroupHiFreq" port="RateGroupMemberOut" type="Sched" num="0" />
    <target component="UWB" port="Run" type="sched" num="0"/>
  </connection>

<!-- *********************************************************************************************************
        CONNECTION OF TIME PORTS BETWEEN CUBEROVER TIME ALL TIME-STAMPED COMPONENTS
     ********************************************************************************************************* 
      -->

  <connection name="rgLowFreq_to_cubeRoverTime">
    <source component="rateGroupLowFreq" port="Time" type="Time" num="0" />
    <target component="cubeRoverTime" port="timeGetPort" type="Time" num="0"/>
  </connection>

  <connection name="rgMedFreq_to_cubeRoverTime">
    <source component="rateGroupMedFreq" port="Time" type="Time" num="0" />
    <target component="cubeRoverTime" port="timeGetPort" type="Time" num="0"/>
  </connection>  

  <connection name="rgHiFreq_to_cubeRoverTime">
    <source component="rateGroupHiFreq" port="Time" type="Time" num="0" />
    <target component="cubeRoverTime" port="timeGetPort" type="Time" num="0"/>
  </connection>

  <connection name="blockDriver_to_cubeRoverTime">
    <source component="blockDriver" port="Time" type="Time" num="0" />
    <target component="cubeRoverTime" port="timeGetPort" type="Time" num="0"/>
  </connection>

  <connection name="groundInterface_to_cubeRoverTime">
    <source component="groundInterface" port="Time" type="Time" num="0" />
    <target component="cubeRoverTime" port="timeGetPort" type="Time" num="0"/>
  </connection>
  
  <connection name="networkManager_to_cubeRoverTime">
    <source component="networkManager" port="Time" type="Time" num="0" />
    <target component="cubeRoverTime" port="timeGetPort" type="Time" num="0"/>
  </connection>

  <connection name="imu_to_cubeRoverTime">
    <source component="IMU" port="Time" type="Time" num="0" />
    <target component="cubeRoverTime" port="timeGetPort" type="Time" num="0"/>
  </connection>

  <connection name="navigation_to_cubeRoverTime">
    <source component="navigation" port="Time" type="Time" num="0" />
    <target component="cubeRoverTime" port="timeGetPort" type="Time" num="0"/>
  </connection>

  <connection name="motorControl_to_cubeRoverTime">
    <source component="motorControl" port="Time" type="Time" num="0" />
    <target component="cubeRoverTime" port="timeGetPort" type="Time" num="0"/>
  </connection>
      
  <!-- Connection of time between cubeRoverTime and active logger component -->
  <connection name = "activeLogger_to_cubeRoverTime">
    <source component = "activeLogger" port = "Time" type = "Time" num = "0" />
    <target component = "cubeRoverTime" port = "timeGetPort" type = "Time" num = "0" />
  </connection>

  <!--
  <connection name = "health_to_cubeRoverTime">
    <source component = "health" port = "Time" type = "Time" num = "0" />
    <target component = "cubeRoverTime" port = "timeGetPort" type = "Time" num = "0" />
  </connection>-->

  <connection name = "watchdogInterface_to_cubeRoverTime">
    <source component = "watchDogInterface" port = "Time" type = "Time" num = "0" />
    <target component = "cubeRoverTime" port = "timeGetPort" type = "Time" num = "0" />
  </connection>

<!-- *********************************************************************************************************
        CONNECTION OF MONITORED COMPONENTS TO TELEMETRY CHAN COMPONENT
     ********************************************************************************************************* 
      -->
      <!--
      Summary of mapping of telemetry channels:
      Port # 0 : Rate Group Low Frequency
      Port # 1 : Rate Group Medium Frequency
      Port # 2 : Rate Group High Frequency
      Port # 3 : Ground Interface
      Port # 4 : ~~Depracated~~UDP Reciever
      Port # 5 : Network Manager
      Port # 6 : Navigation
      Port # 7 : Motor Control
      Port # 8 : IMU
      -->

      <!-- Rate group low Freq to telemetry channel (port 0) -->
  <connection name="rgLowFreq_to_chanTlm">
    <source component="rateGroupLowFreq" port="Tlm" type="Tlm" num="0" />
    <target component="tlmChan" port="TlmRecv" type="Tlm" num="0" />
  </connection>

      <!-- Rate group Medium Freq to telemetry channel (port 1) -->
  <connection name="rgMedFreq_to_chanTlm">
    <source component="rateGroupMedFreq" port="Tlm" type="Tlm" num="0" />
    <target component="tlmChan" port="TlmRecv" type="Tlm" num="0" />
  </connection>

      <!-- Rate group Medium Freq to telemetry channel (port 2) -->
  <connection name="rgHiFreq_to_chanTlm">
    <source component="rateGroupHiFreq" port="Tlm" type="Tlm" num="0" />
    <target component="tlmChan" port="TlmRecv" type="Tlm" num="0" />
  </connection>

  <!-- Ground Interface to telemetry channel (port 3) -->
  <connection name="groundInterface_to_chanTlm">
    <source component="groundInterface" port="Tlm" type="Tlm" num="0" />
    <target component="tlmChan" port="TlmRecv" type="Tlm" num="0" />
  </connection>

  <!-- Network Manager to telemetry channel (port 5) -->
  <connection name="networkManager_to_chanTlm">
    <source component="networkManager" port="Tlm" type="Tlm" num="0" />
    <target component="tlmChan" port="TlmRecv" type="Tlm" num="0" />
  </connection>

  <!-- Navigation to telemetry channel (port 6) -->
  <connection name="navigation_to_chanTlm">
    <source component="navigation" port="Tlm" type="Tlm" num="0" />
    <target component="tlmChan" port="TlmRecv" type="Tlm" num="0" />
  </connection>

  <!-- Motor Control to telemetry channel (port 7) -->
  <connection name="motorControl_to_chanTlm">
    <source component="motorControl" port="Tlm" type="Tlm" num="0" />
    <target component="tlmChan" port="TlmRecv" type="Tlm" num="0" />
  </connection>

  <!-- IMU to telemetry channel (port 8) -->
  <connection name="imu_to_chanTlm">
    <source component="IMU" port="Tlm" type="Tlm" num="0" />
    <target component="tlmChan" port="TlmRecv" type="Tlm" num="0" />
  </connection>
  
  <connection name="watchdog_to_chanTlm">
    <source component="watchdogInterface" port="Tlm" type="Tlm" num="0" />
    <target component="tlmChan" port="TlmRecv" type="Tlm" num="0" />
  </connection>
      

<!-- *********************************************************************************************************
        CONNECTION OF NAVIGATION RELATED COMPONENTS
     ********************************************************************************************************* 
      -->

  <!-- MC to Nav  -->
  <connection name="motorControl_to_navigation_motorData">
    <source component="motorControl" port="motorDataOut" type="motorData" num="0" />
    <target component="navigation" port="motorDataIn" type="motorData" num="0" />
  </connection>

  <!-- Nav to MC  -->
  <connection name="navigation_to_motorControl_motorCommand">
    <source component="navigation" port="motorCommandOut" type="motorCommand" num="0" />
    <target component="motorControl" port="motorCommandIn" type="motorCommand" num="0" />
  </connection>

  <!-- IMU to Nav  -->
  <connection name="IMU_to_navigation_IMUData">
    <source component="IMU" port="IMUDataOut" type="IMUData" num="0" />
    <target component="navigation" port="IMUDataIn" type="IMUData" num="0" />
  </connection>

  <!-- Nav to Camera -->
  <connection name="navigation_to_camera_cameraTakePicture">
    <source component="navigation" port="cameraTakePictureOut" type="cameraTakePicture" num="0" />
    <target component="camera" port="takePicture" type="cameraTakePicture" num="0" />
  </connection>

<!-- *********************************************************************************************************
        CONNECTION OF DOWNLINK COMPONENTS 
     ********************************************************************************************************* 
      -->
      
  <connection name="camera_to_groundInterface">
    <source component="camera" port="downlinkImage" type="CubeRover::FileDownlink" num="0" />
    <target component="groundInterface" port="appDownlink" type="CubeRover::FileDownlink" num="0" />
  </connection>
      
  <connection name="chanTlm_to_groundInterface">
    <source component="tlmChan" port="PktSend" type="Com" num="0" />
    <target component="groundInterface" port="tlmDownlink" type="Com" num="0" />
  </connection>
    
  <!-- TODO: Connect Logs to goundInterface HERE -->
      
  <connection name="groundInterface_to_watchDogInterface"><!-- GROUNDINTERFACE downlinkBufferSend PORT #0 -->
    <source component="groundInterface" port="downlinkBufferSend" type="Fw::BufferSend" num="0" />
    <target component="watchDogInterface" port="downlink" type="Fw::BufferSend" num="0"/>
  </connection>
      
  <connection name="groundInterface_to_networkManager"><!-- GROUNDINTERFACE downlinkBufferSend PORT #1 -->
    <source component="groundInterface" port="downlinkBufferSend" type="Buffer" num="1" />
    <target component="networkManager" port="downlink" type="Buffer" num="0" />
  </connection>
      
<!-- *********************************************************************************************************
        CONNECTION OF UPLINK COMPONENTS
     ********************************************************************************************************* 
      -->
      
  <connection name="watchDogInterface_to_groundInterface">
    <source component="watchDogInterface" port="uplink" type="Fw::BufferSend" num="0" />
    <target component="groundInterface" port="cmdUplink" type="Fw::BufferSend" num="0"/>
  </connection>

  <connection name="networkManager_to_groundInterface"><!-- GROUNDINTERFACE cmdUplink PORT #1 -->
    <source component="networkManager" port="uplink" type="Fw::BufferSend" num="0" />
    <target component="groundInterface" port="cmdUplink" type="Fw::BufferSend" num="1"/>
  </connection>

  <connection name="groundInterface_to_cmdDispatcher">
    <source component="groundInterface" port="cmdDispatch" type="Fw::Com" num="0" />
    <target component="cmdDispatcher" port="seqCmdBuff" type="Fw::Com" num="0"/>
  </connection>
      
  <!-- *********************************************************************************************************
        CONNECTION OF MONITORED COMPONENTS TO TELEMETRIC ACTIVE LOGGER COMPONENT
       ********************************************************************************************************* 
      -->

      <!-- Rate group low freq to active logger -->
  <connection name = "rgLowFreq_to_aLogger">
    <source component = "rateGroupLowFreq" port = "Log" type = "Log" num = "0" />
    <target component = "activeLogger" port = "LogRecv" type = "Log" num = "0" />
  </connection>

      <!-- Rate group med freq to active logger -->
  <connection name = "rgMedFreq_to_aLogger">
    <source component = "rateGroupMedFreq" port = "Log" type = "Log" num = "0" />
    <target component = "activeLogger" port = "LogRecv" type = "Log" num = "0" />
  </connection>

      <!-- Rate group high freq to active logger -->
  <connection name = "rgHiFreq_to_aLogger">
    <source component = "rateGroupHiFreq" port = "Log" type = "Log" num = "0" />
    <target component = "activeLogger" port = "LogRecv" type = "Log" num = "0" />
  </connection>

  <connection name = "watchDogInterface_to_aLogger">
    <source component = "watchDogInterface" port = "Log" type = "Log" num = "0" />
    <target component = "activeLogger" port = "LogRecv" type = "Log" num = "0" />
  </connection>


  <!-- *********************************************************************************************************
        CONNECTION OF COMMAND PORTS TO COMMANDED COMPONENTS
        Port num must be unique on the command dispatch and are mapped to component opcodes by reg port num
        Port numbers are unused on command response
       ********************************************************************************************************* 
      -->

<!--
  <connection name = "HealthReg">
    <source component = "health" port = "CmdReg" type = "CmdReg" num = "0" />
    <target component = "cmdDispatcher" port = "compCmdReg" type = "CmdReg" num = "0" />
  </connection>
  <connection name = "HealthDisp">
    <source component = "cmdDispatcher" port = "compCmdSend" type = "Cmd" num = "0" />
    <target component = "health" port = "CmdDisp" type = "Cmd" num = "0" />
  </connection>
  <connection name = "HealthReg">
    <source component = "health" port = "CmdStatus" type = "CmdResponse" num = "0" />
    <target component = "cmdDispatcher" port = "compCmdStat" type = "CmdResponse" num = "0" />
  </connection>
-->

  <connection name = "WatchdogReg">
    <source component = "watchDogInterface" port = "CmdReg" type = "CmdReg" num = "0" />
    <target component = "cmdDispatcher" port = "compCmdReg" type = "CmdReg" num = "1" />
  </connection>
  <connection name = "WatchdogDisp">
    <source component = "cmdDispatcher" port = "compCmdSend" type = "Cmd" num = "1" />
    <target component = "watchDogInterface" port = "CmdDisp" type = "Cmd" num = "0" />
  </connection>
  <connection name = "WatchdogReg">
    <source component = "watchDogInterface" port = "CmdStatus" type = "CmdResponse" num = "0" />
    <target component = "cmdDispatcher" port = "compCmdStat" type = "CmdResponse" num = "0" />
  </connection>
  
  <connection name = "cameraCmdReg_to_cmdDispatcher">
    <source component = "camera" port = "CmdReg" type = "CmdReg" num = "0" />
    <target component = "cmdDispatcher" port = "compCmdReg" type = "CmdReg" num = "2" />
  </connection>
  <connection name = "cmdDispatcherSendCmd_to_cameraCmdDisp">
    <source component = "cmdDispatcher" port = "compCmdSend" type = "Cmd" num = "2" />
    <target component = "camera" port = "CmdDisp" type = "Cmd" num = "0" />
  </connection>
  <connection name = "cameraCmdStatus_to_cmdDispatcher_CmdStatus">
    <source component = "camera" port = "CmdStatus" type = "CmdResponse" num = "0" />
    <target component = "cmdDispatcher" port = "compCmdStat" type = "CmdResponse" num = "0" />
  </connection>
  
  <connection name = "navigationCmdReg_to_cmdDispatcher">
    <source component = "navigation" port = "CmdReg" type = "CmdReg" num = "0" />
    <target component = "cmdDispatcher" port = "compCmdReg" type = "CmdReg" num = "3" />
  </connection>
  <connection name = "cmdDispatcherSendCmd_to_navigationCmdDisp">
    <source component = "cmdDispatcher" port = "compCmdSend" type = "Cmd" num = "3" />
    <target component = "navigation" port = "CmdDisp" type = "Cmd" num = "0" />
  </connection>
  <connection name = "navigationCmdStatus_to_cmdDispatcher_CmdStatus">
    <source component = "navigation" port = "CmdStatus" type = "CmdResponse" num = "0" />
    <target component = "cmdDispatcher" port = "compCmdStat" type = "CmdResponse" num = "0" />
  </connection>

  <connection name = "IMUCmdReg_to_cmdDispatcher">
    <source component = "IMU" port = "CmdReg" type = "CmdReg" num = "0" />
    <target component = "cmdDispatcher" port = "compCmdReg" type = "CmdReg" num = "4" />
  </connection>
  <connection name = "cmdDispatcherSendCmd_to_IMUCmdDisp">
    <source component = "cmdDispatcher" port = "compCmdSend" type = "Cmd" num = "4" />
    <target component = "IMU" port = "CmdDisp" type = "Cmd" num = "0" />
  </connection>
  <connection name = "IMUCmdStatus_to_cmdDispatcher_CmdStatus">
    <source component = "IMU" port = "CmdStatus" type = "CmdResponse" num = "0" />
    <target component = "cmdDispatcher" port = "compCmdStat" type = "CmdResponse" num = "0" />
  </connection>

  <connection name = "motorControlCmdReg_to_cmdDispatcher">
    <source component = "motorControl" port = "CmdReg" type = "CmdReg" num = "0" />
    <target component = "cmdDispatcher" port = "compCmdReg" type = "CmdReg" num = "5" />
  </connection>
  <connection name = "cmdDispatcherSendCmd_to_motorControlCmdDisp">
    <source component = "cmdDispatcher" port = "compCmdSend" type = "Cmd" num = "5" />
    <target component = "motorControl" port = "CmdDisp" type = "Cmd" num = "0" />
  </connection>
  <connection name = "motorControlCmdStatus_to_cmdDispatcher_CmdStatus">
    <source component = "motorControl" port = "CmdStatus" type = "CmdResponse" num = "0" />
    <target component = "cmdDispatcher" port = "compCmdStat" type = "CmdResponse" num = "0" />
  </connection>

  <connection name = "groundInterfaceCmdReg_to_cmdDispatcher">
    <source component = "groundInterface" port = "CmdReg" type = "CmdReg" num = "0" />
    <target component = "cmdDispatcher" port = "compCmdReg" type = "CmdReg" num = "5" />
  </connection>
  <connection name = "cmdDispatcherSendCmd_to_groundInterfaceCmdDisp">
    <source component = "cmdDispatcher" port = "compCmdSend" type = "Cmd" num = "5" />
    <target component = "groundInterface" port = "CmdDisp" type = "Cmd" num = "0" />
  </connection>
  <connection name = "groundInterfaceCmdStatus_to_cmdDispatcher_CmdStatus">
    <source component = "groundInterface" port = "CmdStatus" type = "CmdResponse" num = "0" />
    <target component = "cmdDispatcher" port = "compCmdStat" type = "CmdResponse" num = "0" />
  </connection>

  <!-- *********************************************************************************************************
        CONNECTION OF Health PORTS
       ********************************************************************************************************* 
      -->
  
<!--
  <connection name = "rateGroupLowFreqPingIn">
    <source component = "health" port = "PingSend" type = "Ping" num = "0" />
    <target component = "rateGroupLowFreq" port = "PingIn" type = "Ping" num = "0" />
  </connection>
  <connection name = "rateGroupLowFreqPingOut">
    <source component = "rateGroupLowFreq" port = "PingOut" type = "Ping" num = "0" />
    <target component = "health" port = "PingReturn" type = "Ping" num = "0" />
  </connection>

  <connection name = "rateGroupMedFreqPingIn">
    <source component = "health" port = "PingSend" type = "Ping" num = "1" />
    <target component = "rateGroupMedFreq" port = "PingIn" type = "Ping" num = "0" />
  </connection>
  <connection name = "rateGroupMedFreqPingOut">
    <source component = "rateGroupMedFreq" port = "PingOut" type = "Ping" num = "0" />
    <target component = "health" port = "PingReturn" type = "Ping" num = "1" />
  </connection>

  <connection name = "rateGroupHiFreqPingIn">
    <source component = "health" port = "PingSend" type = "Ping" num = "2" />
    <target component = "rateGroupHiFreq" port = "PingIn" type = "Ping" num = "0" />
  </connection>
  <connection name = "rateGroupHiFreqPingOut">
    <source component = "rateGroupHiFreq" port = "PingOut" type = "Ping" num = "0" />
    <target component = "health" port = "PingReturn" type = "Ping" num = "2" />
  </connection>

  <connection name = "activeLoggerPingIn">
    <source component = "health" port = "PingSend" type = "Ping" num = "3" />
    <target component = "activeLogger" port = "pingIn" type = "Ping" num = "0" />
  </connection>
  <connection name = "activeLoggerPingOut">
    <source component = "activeLogger" port = "pingOut" type = "Ping" num = "0" />
    <target component = "health" port = "PingReturn" type = "Ping" num = "3" />
  </connection>

  <connection name = "navigationPingIn">
    <source component = "health" port = "PingSend" type = "Ping" num = "4" />
    <target component = "navigation" port = "PingIn" type = "Ping" num = "0" />
  </connection>
  <connection name = "navigationPingOut">
    <source component = "navigation" port = "PingOut" type = "Ping" num = "0" />
    <target component = "health" port = "PingReturn" type = "Ping" num = "4" />
  </connection>

  <connection name = "watchDogInterfacePingIn">
    <source component = "health" port = "PingSend" type = "Ping" num = "5" />
    <target component = "watchDogInterface" port = "PingIn" type = "Ping" num = "0" />
  </connection>
  <connection name = "watchDogInterfacePingOut">
    <source component = "watchDogInterface" port = "PingOut" type = "Ping" num = "0" />
    <target component = "health" port = "PingReturn" type = "Ping" num = "5" />
  </connection>

  <connection name = "blockDriverPingIn">
    <source component = "health" port = "PingSend" type = "Ping" num = "6" />
    <target component = "blockDriver" port = "PingIn" type = "Ping" num = "0" />
  </connection>
  <connection name = "blockDriverPingOut">
    <source component = "blockDriver" port = "PingOut" type = "Ping" num = "0" />
    <target component = "health" port = "PingReturn" type = "Ping" num = "6" />
  </connection>
-->

  <!--	NO HEALH PORTS IN .xml FILE
  <connection name = "tlmChanPingIn">
    <source component = "health" port = "PingSend" type = "Ping" num = "7" />
    <target component = "tlmChan" port = "PingIn" type = "Ping" num = "0" />
  </connection>
  <connection name = "tlmChanPingOut">
    <source component = "tlmChan" port = "PingOut" type = "Ping" num = "0" />
    <target component = "health" port = "PingReturn" type = "Ping" num = "7" />
  </connection>
  -->
  <!--	NO HEALH PORTS IN .xml FILE
  <connection name = "cmdDispatcherPingIn">
    <source component = "health" port = "PingSend" type = "Ping" num = "8" />
    <target component = "cmdDispatcher" port = "PingIn" type = "Ping" num = "0" />
  </connection>
  <connection name = "cmdDispatcherPingOut">
    <source component = "cmdDispatcher" port = "PingOut" type = "Ping" num = "0" />
    <target component = "health" port = "PingReturn" type = "Ping" num = "8" />
  </connection>
  -->
  <!--	Component doesn't exist yet
  <connection name = "comLoggerPingIn">
    <source component = "health" port = "PingSend" type = "Ping" num = "9" />
    <target component = "comLogger" port = "PingIn" type = "Ping" num = "0" />
  </connection>
  <connection name = "comLoggerPingOut">
    <source component = "comLogger" port = "PingOut" type = "Ping" num = "0" />
    <target component = "health" port = "PingReturn" type = "Ping" num = "9" />
  </connection>
  -->

  <!-- *********************************************************************************************************
        CONNECTION OF COMPONENTS TO WATCHDOG RESET REQUEST PORT
       ********************************************************************************************************* 
      -->
      
  <connection name="motorControl_to_watchDogInterface_WatchdogResetRequest">
    <source component="motorControl" port="WatchdogCommandOut" type="CubeRoverPorts::WatchdogResetRequest" num="0" />
    <target component="watchDogInterface" port="CompResetRequest" type="CubeRoverPorts::WatchdogResetRequest" num="0" />
  </connection>

  <connection name="networkManager_to_watchDogInterface_WatchdogResetRequest">
    <source component="networkManager" port="WatchdogResetRequest" type="CubeRoverPorts::WatchdogResetRequest" num="0" />
    <target component="watchDogInterface" port="CompResetRequest" type="CubeRoverPorts::WatchdogResetRequest" num="0" />
  </connection>


</assembly><|MERGE_RESOLUTION|>--- conflicted
+++ resolved
@@ -51,11 +51,7 @@
   <instance namespace="Svc" name="activeLogger" type="ActiveLogger" base_id="2816" base_id_window="255" />
 
 <!-- Declaration of the health component -->
-<<<<<<< HEAD
-  <instance namespace="Svc" name="health" type="Health" base_id="301" base_id_window="20" />
-=======
   <!--<instance namespace="Svc" name="health" type="Health" base_id="3072" base_id_window="255" />-->
->>>>>>> 7ca69957
 
   <!-- Declaration of the Navigation handling module -->
   <instance namespace="CubeRover" name="navigation" type="Navigation" base_id="3328" base_id_window="255" />
