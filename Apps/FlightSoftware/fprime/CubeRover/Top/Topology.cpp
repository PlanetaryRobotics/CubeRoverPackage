#include <Os/Task.hpp>
#include <Os/Log.hpp>
#include <HAL/include/FreeRTOS.h>
#include <Include/CubeRoverConfig.hpp>      // PrimaryFlightController/FlightMCU

#include "Topology.hpp"




// ---------------------------------------------------------------------------
// Block Driver Component
// Block driver generates trigger signal for rate group driver
Drv::BlockDriverImpl blockDriver(
#if FW_OBJECT_NAMES == 1
  "BlockDriver"
#endif
);

// ---------------------------------------------------------------------------
// Rate Group Driver Component
// That array sets the frequency divider for the rate groups
static NATIVE_INT_TYPE rgDivs[] = {RATEGROUP_DIVIDER_HI_FREQ,
                                   RATEGROUP_DIVIDER_MED_FREQ,
                                   RATEGROUP_DIVIDER_LOW_FREQ};
Svc::RateGroupDriverImpl rateGroupDriver(
#if FW_OBJECT_NAMES == 1
  "RateGroupDriver",
#endif
  rgDivs,FW_NUM_ARRAY_ELEMENTS(rgDivs));

// ---------------------------------------------------------------------------
// Rate group - Low Frequency tasks
static NATIVE_UINT_TYPE rgLoFreqContext[] = {0,0,0,0};
Svc::ActiveRateGroupImpl rateGroupLowFreq(
#if FW_OBJECT_NAMES == 1
  "RateGroupLowFreq", 
#endif
  rgLoFreqContext, FW_NUM_ARRAY_ELEMENTS(rgLoFreqContext));

// ---------------------------------------------------------------------------
// Rate group - Medium Frequency tasks
static NATIVE_UINT_TYPE rgMedFreqContext[] = {0,0,0,0};
Svc::ActiveRateGroupImpl rateGroupMedFreq(
#if FW_OBJECT_NAMES == 1
  "RateGroupMedFreq",
#endif
  rgMedFreqContext, FW_NUM_ARRAY_ELEMENTS(rgMedFreqContext));

// ---------------------------------------------------------------------------
// Rate group - High Frequency tasks
static NATIVE_UINT_TYPE rgHiFreqContext[] = {0,0,0,0};
Svc::ActiveRateGroupImpl rateGroupHiFreq(
#if FW_OBJECT_NAMES == 1
  "RateGroupHiFreq",
#endif
  rgHiFreqContext, FW_NUM_ARRAY_ELEMENTS(rgHiFreqContext));

// ---------------------------------------------------------------------------
// Time - contains current CubeRover Time used for time stamping events
Svc::CubeRoverTimeImpl cubeRoverTime(
#if FW_OBJECT_NAMES == 1
  "CubeRoverTime"
#endif
  );

// ---------------------------------------------------------------------------
// Telemetric channel component used to centralized of telemetric data
Svc::TlmChanImpl tlmChan(
#if FW_OBJECT_NAMES == 1
  "TlmChan"
#endif
  );

// ---------------------------------------------------------------------------
// command dispatcher component used to dispatch commands
Svc::CommandDispatcherImpl cmdDispatcher(
#if FW_OBJECT_NAMES == 1
        "CmdDispatcher"
#endif
);

// --------------------------------------------------------------------------
CubeRover::GroundInterfaceComponentImpl groundInterface(
#if FW_OBJECT_NAMES == 1
        "GroundInterface"
#endif
);

// ---------------------------------------------------------------------------
// Active Logger data component used to log system events
Svc::ActiveLoggerImpl activeLogger(
#if FW_OBJECT_NAMES == 1
        "ActiveLogger"
#endif
);

// ---------------------------------------------------------------------------
// watchdog interface to tell watchdog commands/stroke watchdog
CubeRover::WatchDogInterfaceComponentImpl watchDogInterface(
#if FW_OBJECT_NAMES == 1
        "WatchDogInterface"
#endif
);

// ---------------------------------------------------------------------------
// health components to keep track of health of components
Svc::HealthImpl health(
#if FW_OBJECT_NAMES == 1
        "Health"
#endif
);

// --------------------------------------------------------------------------
CubeRover::UdpInterfaceComponentImpl udpInterface(
#if FW_OBJECT_NAMES == 1
        "UdpInterface"
#endif
);

// --------------------------------------------------------------------------
CubeRover::NetworkManagerComponentImpl networkManager(
#if FW_OBJECT_NAMES == 1
        "NetworkManager"
#endif
);

/**
 * @brief      Run 1 cycle (debug)
 */
void run1cycle(void) {
  blockDriver.callIsr();
}

/**
 * @brief      Construct the F-prime application
 */
void constructApp(void){
  //Initialize the block driver (active)
  blockDriver.init(BLK_DRV_QUEUE_DEPTH);

  // Initialize rate group driver driver (passive)
  rateGroupDriver.init();

  // Initialize rate group components (active)
  rateGroupLowFreq.init(RG_LOW_FREQ_QUEUE_DEPTH, RG_LOW_FREQ_ID);
  rateGroupMedFreq.init(RG_MED_FREQ_QUEUE_DEPTH, RG_MED_FREQ_ID);
  rateGroupHiFreq.init(RG_HI_FREQ_QUEUE_DEPTH, RG_HI_FREQ_ID);

  // Initialize cubeRover time component (passive)
  cubeRoverTime.init(0);

  // Initialize the active logger component (active)
  // TODO: This hasn't been started yet
  activeLogger.init(ACTIVE_LOGGER_QUEUE_DEPTH, ACTIVE_LOGGER_ID);

  // Initialize the watchdog interface component (queued)
<<<<<<< HEAD
  //watchDogInterface.init(1,          /*Queue Depth*/
  //                       0);         /*Instance Number*/
=======
  watchDogInterface.init(10,          /*Queue Depth*/
                         0);         /*Instance Number*/
>>>>>>> 180dc82f

  // Initialize the health component (queued)
  //health.init(25,                   /*Queue Depth*/
  //            0);                   /*Instance Number*/

  // Initialize the telemetry channel component (active)
  tlmChan.init(TLM_CHAN_QUEUE_DEPTH, TLM_CHAN_ID);

  // Initialize the CommandDispatcher component (active)
  cmdDispatcher.init(CMD_DISP_QUEUE_DEPTH, CMD_DISP_ID);

  // Initialize the ground interface (passive)
  groundInterface.init();

  // Initialize the ground interface (passive)
  udpInterface.init();
  
  // Initialize the ground interface (passive)
  networkManager.init();   //******************CHANGE THIS BACK WHEN FINISHED TESTING WATCHDOG******************

   // Construct the application and make all connections between components
  constructCubeRoverArchitecture();

  // Register Health Commands
  //health.regCommands();

  // Register WatchDog Interface Commands
  //watchDogInterface.regCommands();

  rateGroupLowFreq.start(0, /* identifier */
                       RG_LOW_FREQ_AFF, /* Thread affinity */
                       RG_LOW_FREQ_QUEUE_DEPTH*MIN_STACK_SIZE_BYTES); /* stack size */

  rateGroupMedFreq.start(0, /* identifier */
                         RG_MED_FREQ_AFF, /* Thread affinity */
                         RG_MED_FREQ_QUEUE_DEPTH*MIN_STACK_SIZE_BYTES); /* stack size */

  rateGroupHiFreq.start(0, /* identifier */
                         RG_HI_FREQ_AFF, /* Thread affinity */
                         RG_HI_FREQ_QUEUE_DEPTH*MIN_STACK_SIZE_BYTES); /* stack size */

  blockDriver.start(0, /* identifier */
                   BLK_DRV_AFF, /* Thread affinity */
                   BLK_DRV_QUEUE_DEPTH*MIN_STACK_SIZE_BYTES); /* stack size */

  tlmChan.start(0, /* identifier */
                TLM_CHAN_AFF, /* thread affinity */
                TLM_CHAN_QUEUE_DEPTH*MIN_STACK_SIZE_BYTES); /* stack size */
  
  cmdDispatcher.start(0,
                      CMD_DISP_AFF, 
                      CMD_DISP_QUEUE_DEPTH*MIN_STACK_SIZE_BYTES);

  // Set Health Ping Entries
  // **** THIS IS WHERE YOU CAN ADD ANY COMPONENTS THAT HAVE HEALTH PINGS ****
  //Svc::HealthImpl::PingEntry pingEntries[] = {
    // {3, 5, name.getObjName()},
    // 3 -> number of cycles before WARNING
    // 5 -> number of cycles before FATAL
    // name.getObjName() -> the name of the entry where "name" is replace with component name

    /*    Start of Ping Entry List (Please let Alec know if changed/added to)
        
        {3, 5, watchDogInterface.getObjName()},    //0
        {3, 5, ****IMU****.getObjName()},    //1  *MUST CHANGE TO IMU COMPONENT NAME*
        {3, 5, ****MOTORCONTROLLER****.getObjName()},    //2  *MUST CHANGE TO MOTOR CONTROLLER COMPONENT NAME*
        {3, 5, ****CAMERA****.getObjName()},    //3  *MUST CHANGE TO CAMERA COMPONENT NAME*
        {3, 5, ****UWB****.getObjName()},    //4  *MUST CHANGE TO UWB COMPONENT NAME*
        {3, 5, ****FLASH****.getObjName()},    //5  *MUST CHANGE TO FLASH COMPONENT NAME (NOT SURE CAN DO)*
        {3, 5, networkManager.getObjName()},    //6
        {3, 5, ****WIFI****.getObjName()},    //7  *MUST CHANGE TO WIFI COMPONENT NAME (NOT SURE CAN DO)*
        {3, 5, ****NAVIGATION****.getObjName()},    //8  *MUST CHANGE TO NAVIGATION COMPONENT NAME*
        {3, 5, tlmChan.getObjName()},    //9
        {3, 5, activeLogger.getObjName()},    //10
        {3, 5, ****COMMLOGGER****.getObjName()},    //11  *MUST CHANGE TO COMMLOGGER COMPONENT NAME*
        {3, 5, groundInterface.getObjName()},    //12
        {3, 5, cmdDispatcher.getObjName()},    //13
        {3, 5, ****MODE MANAGER****.getObjName()},    //14  *MUST CHANGE TO MODE MANAGER* COMPONENT NAME*
        {3, 5, cubeRoverTime.getObjName()},    //15
        {3, 5, rateGroupHiFreq.getObjName()},    //16
        {3, 5, rateGroupMedFreq.getObjName()},    //17
        {3, 5, rateGroupLowFreq.getObjName()},    //18
        {3, 5, rateGroupDriver.getObjName()},    //19
        {3, 5, blockDriver.getObjName()},    //20

    */
  //};

  // Register ping table
  // shealth.setPingEntries(pingEntries,FW_NUM_ARRAY_ELEMENTS(pingEntries),0x123);
}
<|MERGE_RESOLUTION|>--- conflicted
+++ resolved
@@ -1,255 +1,250 @@
-#include <Os/Task.hpp>
-#include <Os/Log.hpp>
-#include <HAL/include/FreeRTOS.h>
-#include <Include/CubeRoverConfig.hpp>      // PrimaryFlightController/FlightMCU
-
-#include "Topology.hpp"
-
-
-
-
-// ---------------------------------------------------------------------------
-// Block Driver Component
-// Block driver generates trigger signal for rate group driver
-Drv::BlockDriverImpl blockDriver(
-#if FW_OBJECT_NAMES == 1
-  "BlockDriver"
-#endif
-);
-
-// ---------------------------------------------------------------------------
-// Rate Group Driver Component
-// That array sets the frequency divider for the rate groups
-static NATIVE_INT_TYPE rgDivs[] = {RATEGROUP_DIVIDER_HI_FREQ,
-                                   RATEGROUP_DIVIDER_MED_FREQ,
-                                   RATEGROUP_DIVIDER_LOW_FREQ};
-Svc::RateGroupDriverImpl rateGroupDriver(
-#if FW_OBJECT_NAMES == 1
-  "RateGroupDriver",
-#endif
-  rgDivs,FW_NUM_ARRAY_ELEMENTS(rgDivs));
-
-// ---------------------------------------------------------------------------
-// Rate group - Low Frequency tasks
-static NATIVE_UINT_TYPE rgLoFreqContext[] = {0,0,0,0};
-Svc::ActiveRateGroupImpl rateGroupLowFreq(
-#if FW_OBJECT_NAMES == 1
-  "RateGroupLowFreq", 
-#endif
-  rgLoFreqContext, FW_NUM_ARRAY_ELEMENTS(rgLoFreqContext));
-
-// ---------------------------------------------------------------------------
-// Rate group - Medium Frequency tasks
-static NATIVE_UINT_TYPE rgMedFreqContext[] = {0,0,0,0};
-Svc::ActiveRateGroupImpl rateGroupMedFreq(
-#if FW_OBJECT_NAMES == 1
-  "RateGroupMedFreq",
-#endif
-  rgMedFreqContext, FW_NUM_ARRAY_ELEMENTS(rgMedFreqContext));
-
-// ---------------------------------------------------------------------------
-// Rate group - High Frequency tasks
-static NATIVE_UINT_TYPE rgHiFreqContext[] = {0,0,0,0};
-Svc::ActiveRateGroupImpl rateGroupHiFreq(
-#if FW_OBJECT_NAMES == 1
-  "RateGroupHiFreq",
-#endif
-  rgHiFreqContext, FW_NUM_ARRAY_ELEMENTS(rgHiFreqContext));
-
-// ---------------------------------------------------------------------------
-// Time - contains current CubeRover Time used for time stamping events
-Svc::CubeRoverTimeImpl cubeRoverTime(
-#if FW_OBJECT_NAMES == 1
-  "CubeRoverTime"
-#endif
-  );
-
-// ---------------------------------------------------------------------------
-// Telemetric channel component used to centralized of telemetric data
-Svc::TlmChanImpl tlmChan(
-#if FW_OBJECT_NAMES == 1
-  "TlmChan"
-#endif
-  );
-
-// ---------------------------------------------------------------------------
-// command dispatcher component used to dispatch commands
-Svc::CommandDispatcherImpl cmdDispatcher(
-#if FW_OBJECT_NAMES == 1
-        "CmdDispatcher"
-#endif
-);
-
-// --------------------------------------------------------------------------
-CubeRover::GroundInterfaceComponentImpl groundInterface(
-#if FW_OBJECT_NAMES == 1
-        "GroundInterface"
-#endif
-);
-
-// ---------------------------------------------------------------------------
-// Active Logger data component used to log system events
-Svc::ActiveLoggerImpl activeLogger(
-#if FW_OBJECT_NAMES == 1
-        "ActiveLogger"
-#endif
-);
-
-// ---------------------------------------------------------------------------
-// watchdog interface to tell watchdog commands/stroke watchdog
-CubeRover::WatchDogInterfaceComponentImpl watchDogInterface(
-#if FW_OBJECT_NAMES == 1
-        "WatchDogInterface"
-#endif
-);
-
-// ---------------------------------------------------------------------------
-// health components to keep track of health of components
-Svc::HealthImpl health(
-#if FW_OBJECT_NAMES == 1
-        "Health"
-#endif
-);
-
-// --------------------------------------------------------------------------
-CubeRover::UdpInterfaceComponentImpl udpInterface(
-#if FW_OBJECT_NAMES == 1
-        "UdpInterface"
-#endif
-);
-
-// --------------------------------------------------------------------------
-CubeRover::NetworkManagerComponentImpl networkManager(
-#if FW_OBJECT_NAMES == 1
-        "NetworkManager"
-#endif
-);
-
-/**
- * @brief      Run 1 cycle (debug)
- */
-void run1cycle(void) {
-  blockDriver.callIsr();
-}
-
-/**
- * @brief      Construct the F-prime application
- */
-void constructApp(void){
-  //Initialize the block driver (active)
-  blockDriver.init(BLK_DRV_QUEUE_DEPTH);
-
-  // Initialize rate group driver driver (passive)
-  rateGroupDriver.init();
-
-  // Initialize rate group components (active)
-  rateGroupLowFreq.init(RG_LOW_FREQ_QUEUE_DEPTH, RG_LOW_FREQ_ID);
-  rateGroupMedFreq.init(RG_MED_FREQ_QUEUE_DEPTH, RG_MED_FREQ_ID);
-  rateGroupHiFreq.init(RG_HI_FREQ_QUEUE_DEPTH, RG_HI_FREQ_ID);
-
-  // Initialize cubeRover time component (passive)
-  cubeRoverTime.init(0);
-
-  // Initialize the active logger component (active)
-  // TODO: This hasn't been started yet
-  activeLogger.init(ACTIVE_LOGGER_QUEUE_DEPTH, ACTIVE_LOGGER_ID);
-
-  // Initialize the watchdog interface component (queued)
-<<<<<<< HEAD
-  //watchDogInterface.init(1,          /*Queue Depth*/
-  //                       0);         /*Instance Number*/
-=======
-  watchDogInterface.init(10,          /*Queue Depth*/
-                         0);         /*Instance Number*/
->>>>>>> 180dc82f
-
-  // Initialize the health component (queued)
-  //health.init(25,                   /*Queue Depth*/
-  //            0);                   /*Instance Number*/
-
-  // Initialize the telemetry channel component (active)
-  tlmChan.init(TLM_CHAN_QUEUE_DEPTH, TLM_CHAN_ID);
-
-  // Initialize the CommandDispatcher component (active)
-  cmdDispatcher.init(CMD_DISP_QUEUE_DEPTH, CMD_DISP_ID);
-
-  // Initialize the ground interface (passive)
-  groundInterface.init();
-
-  // Initialize the ground interface (passive)
-  udpInterface.init();
-  
-  // Initialize the ground interface (passive)
-  networkManager.init();   //******************CHANGE THIS BACK WHEN FINISHED TESTING WATCHDOG******************
-
-   // Construct the application and make all connections between components
-  constructCubeRoverArchitecture();
-
-  // Register Health Commands
-  //health.regCommands();
-
-  // Register WatchDog Interface Commands
-  //watchDogInterface.regCommands();
-
-  rateGroupLowFreq.start(0, /* identifier */
-                       RG_LOW_FREQ_AFF, /* Thread affinity */
-                       RG_LOW_FREQ_QUEUE_DEPTH*MIN_STACK_SIZE_BYTES); /* stack size */
-
-  rateGroupMedFreq.start(0, /* identifier */
-                         RG_MED_FREQ_AFF, /* Thread affinity */
-                         RG_MED_FREQ_QUEUE_DEPTH*MIN_STACK_SIZE_BYTES); /* stack size */
-
-  rateGroupHiFreq.start(0, /* identifier */
-                         RG_HI_FREQ_AFF, /* Thread affinity */
-                         RG_HI_FREQ_QUEUE_DEPTH*MIN_STACK_SIZE_BYTES); /* stack size */
-
-  blockDriver.start(0, /* identifier */
-                   BLK_DRV_AFF, /* Thread affinity */
-                   BLK_DRV_QUEUE_DEPTH*MIN_STACK_SIZE_BYTES); /* stack size */
-
-  tlmChan.start(0, /* identifier */
-                TLM_CHAN_AFF, /* thread affinity */
-                TLM_CHAN_QUEUE_DEPTH*MIN_STACK_SIZE_BYTES); /* stack size */
-  
-  cmdDispatcher.start(0,
-                      CMD_DISP_AFF, 
-                      CMD_DISP_QUEUE_DEPTH*MIN_STACK_SIZE_BYTES);
-
-  // Set Health Ping Entries
-  // **** THIS IS WHERE YOU CAN ADD ANY COMPONENTS THAT HAVE HEALTH PINGS ****
-  //Svc::HealthImpl::PingEntry pingEntries[] = {
-    // {3, 5, name.getObjName()},
-    // 3 -> number of cycles before WARNING
-    // 5 -> number of cycles before FATAL
-    // name.getObjName() -> the name of the entry where "name" is replace with component name
-
-    /*    Start of Ping Entry List (Please let Alec know if changed/added to)
-        
-        {3, 5, watchDogInterface.getObjName()},    //0
-        {3, 5, ****IMU****.getObjName()},    //1  *MUST CHANGE TO IMU COMPONENT NAME*
-        {3, 5, ****MOTORCONTROLLER****.getObjName()},    //2  *MUST CHANGE TO MOTOR CONTROLLER COMPONENT NAME*
-        {3, 5, ****CAMERA****.getObjName()},    //3  *MUST CHANGE TO CAMERA COMPONENT NAME*
-        {3, 5, ****UWB****.getObjName()},    //4  *MUST CHANGE TO UWB COMPONENT NAME*
-        {3, 5, ****FLASH****.getObjName()},    //5  *MUST CHANGE TO FLASH COMPONENT NAME (NOT SURE CAN DO)*
-        {3, 5, networkManager.getObjName()},    //6
-        {3, 5, ****WIFI****.getObjName()},    //7  *MUST CHANGE TO WIFI COMPONENT NAME (NOT SURE CAN DO)*
-        {3, 5, ****NAVIGATION****.getObjName()},    //8  *MUST CHANGE TO NAVIGATION COMPONENT NAME*
-        {3, 5, tlmChan.getObjName()},    //9
-        {3, 5, activeLogger.getObjName()},    //10
-        {3, 5, ****COMMLOGGER****.getObjName()},    //11  *MUST CHANGE TO COMMLOGGER COMPONENT NAME*
-        {3, 5, groundInterface.getObjName()},    //12
-        {3, 5, cmdDispatcher.getObjName()},    //13
-        {3, 5, ****MODE MANAGER****.getObjName()},    //14  *MUST CHANGE TO MODE MANAGER* COMPONENT NAME*
-        {3, 5, cubeRoverTime.getObjName()},    //15
-        {3, 5, rateGroupHiFreq.getObjName()},    //16
-        {3, 5, rateGroupMedFreq.getObjName()},    //17
-        {3, 5, rateGroupLowFreq.getObjName()},    //18
-        {3, 5, rateGroupDriver.getObjName()},    //19
-        {3, 5, blockDriver.getObjName()},    //20
-
-    */
-  //};
-
-  // Register ping table
-  // shealth.setPingEntries(pingEntries,FW_NUM_ARRAY_ELEMENTS(pingEntries),0x123);
-}
+#include <Os/Task.hpp>
+#include <Os/Log.hpp>
+#include <HAL/include/FreeRTOS.h>
+#include <Include/CubeRoverConfig.hpp>      // PrimaryFlightController/FlightMCU
+
+#include "Topology.hpp"
+
+
+
+
+// ---------------------------------------------------------------------------
+// Block Driver Component
+// Block driver generates trigger signal for rate group driver
+Drv::BlockDriverImpl blockDriver(
+#if FW_OBJECT_NAMES == 1
+  "BlockDriver"
+#endif
+);
+
+// ---------------------------------------------------------------------------
+// Rate Group Driver Component
+// That array sets the frequency divider for the rate groups
+static NATIVE_INT_TYPE rgDivs[] = {RATEGROUP_DIVIDER_HI_FREQ,
+                                   RATEGROUP_DIVIDER_MED_FREQ,
+                                   RATEGROUP_DIVIDER_LOW_FREQ};
+Svc::RateGroupDriverImpl rateGroupDriver(
+#if FW_OBJECT_NAMES == 1
+  "RateGroupDriver",
+#endif
+  rgDivs,FW_NUM_ARRAY_ELEMENTS(rgDivs));
+
+// ---------------------------------------------------------------------------
+// Rate group - Low Frequency tasks
+static NATIVE_UINT_TYPE rgLoFreqContext[] = {0,0,0,0};
+Svc::ActiveRateGroupImpl rateGroupLowFreq(
+#if FW_OBJECT_NAMES == 1
+  "RateGroupLowFreq", 
+#endif
+  rgLoFreqContext, FW_NUM_ARRAY_ELEMENTS(rgLoFreqContext));
+
+// ---------------------------------------------------------------------------
+// Rate group - Medium Frequency tasks
+static NATIVE_UINT_TYPE rgMedFreqContext[] = {0,0,0,0};
+Svc::ActiveRateGroupImpl rateGroupMedFreq(
+#if FW_OBJECT_NAMES == 1
+  "RateGroupMedFreq",
+#endif
+  rgMedFreqContext, FW_NUM_ARRAY_ELEMENTS(rgMedFreqContext));
+
+// ---------------------------------------------------------------------------
+// Rate group - High Frequency tasks
+static NATIVE_UINT_TYPE rgHiFreqContext[] = {0,0,0,0};
+Svc::ActiveRateGroupImpl rateGroupHiFreq(
+#if FW_OBJECT_NAMES == 1
+  "RateGroupHiFreq",
+#endif
+  rgHiFreqContext, FW_NUM_ARRAY_ELEMENTS(rgHiFreqContext));
+
+// ---------------------------------------------------------------------------
+// Time - contains current CubeRover Time used for time stamping events
+Svc::CubeRoverTimeImpl cubeRoverTime(
+#if FW_OBJECT_NAMES == 1
+  "CubeRoverTime"
+#endif
+  );
+
+// ---------------------------------------------------------------------------
+// Telemetric channel component used to centralized of telemetric data
+Svc::TlmChanImpl tlmChan(
+#if FW_OBJECT_NAMES == 1
+  "TlmChan"
+#endif
+  );
+
+// ---------------------------------------------------------------------------
+// command dispatcher component used to dispatch commands
+Svc::CommandDispatcherImpl cmdDispatcher(
+#if FW_OBJECT_NAMES == 1
+        "CmdDispatcher"
+#endif
+);
+
+// --------------------------------------------------------------------------
+CubeRover::GroundInterfaceComponentImpl groundInterface(
+#if FW_OBJECT_NAMES == 1
+        "GroundInterface"
+#endif
+);
+
+// ---------------------------------------------------------------------------
+// Active Logger data component used to log system events
+Svc::ActiveLoggerImpl activeLogger(
+#if FW_OBJECT_NAMES == 1
+        "ActiveLogger"
+#endif
+);
+
+// ---------------------------------------------------------------------------
+// watchdog interface to tell watchdog commands/stroke watchdog
+CubeRover::WatchDogInterfaceComponentImpl watchDogInterface(
+#if FW_OBJECT_NAMES == 1
+        "WatchDogInterface"
+#endif
+);
+
+// ---------------------------------------------------------------------------
+// health components to keep track of health of components
+Svc::HealthImpl health(
+#if FW_OBJECT_NAMES == 1
+        "Health"
+#endif
+);
+
+// --------------------------------------------------------------------------
+CubeRover::UdpInterfaceComponentImpl udpInterface(
+#if FW_OBJECT_NAMES == 1
+        "UdpInterface"
+#endif
+);
+
+// --------------------------------------------------------------------------
+CubeRover::NetworkManagerComponentImpl networkManager(
+#if FW_OBJECT_NAMES == 1
+        "NetworkManager"
+#endif
+);
+
+/**
+ * @brief      Run 1 cycle (debug)
+ */
+void run1cycle(void) {
+  blockDriver.callIsr();
+}
+
+/**
+ * @brief      Construct the F-prime application
+ */
+void constructApp(void){
+  //Initialize the block driver (active)
+  blockDriver.init(BLK_DRV_QUEUE_DEPTH);
+
+  // Initialize rate group driver driver (passive)
+  rateGroupDriver.init();
+
+  // Initialize rate group components (active)
+  rateGroupLowFreq.init(RG_LOW_FREQ_QUEUE_DEPTH, RG_LOW_FREQ_ID);
+  rateGroupMedFreq.init(RG_MED_FREQ_QUEUE_DEPTH, RG_MED_FREQ_ID);
+  rateGroupHiFreq.init(RG_HI_FREQ_QUEUE_DEPTH, RG_HI_FREQ_ID);
+
+  // Initialize cubeRover time component (passive)
+  cubeRoverTime.init(0);
+
+  // Initialize the active logger component (active)
+  // TODO: This hasn't been started yet
+  activeLogger.init(ACTIVE_LOGGER_QUEUE_DEPTH, ACTIVE_LOGGER_ID);
+
+  // Initialize the watchdog interface component (queued)
+  //watchDogInterface.init(10,          /*Queue Depth*/
+  //                       0);         /*Instance Number*/
+
+  // Initialize the health component (queued)
+  //health.init(25,                   /*Queue Depth*/
+  //            0);                   /*Instance Number*/
+
+  // Initialize the telemetry channel component (active)
+  tlmChan.init(TLM_CHAN_QUEUE_DEPTH, TLM_CHAN_ID);
+
+  // Initialize the CommandDispatcher component (active)
+  cmdDispatcher.init(CMD_DISP_QUEUE_DEPTH, CMD_DISP_ID);
+
+  // Initialize the ground interface (passive)
+  groundInterface.init();
+
+  // Initialize the ground interface (passive)
+  udpInterface.init();
+  
+  // Initialize the ground interface (passive)
+  networkManager.init();   //******************CHANGE THIS BACK WHEN FINISHED TESTING WATCHDOG******************
+
+   // Construct the application and make all connections between components
+  constructCubeRoverArchitecture();
+
+  // Register Health Commands
+  //health.regCommands();
+
+  // Register WatchDog Interface Commands
+  //watchDogInterface.regCommands();
+
+  rateGroupLowFreq.start(0, /* identifier */
+                       RG_LOW_FREQ_AFF, /* Thread affinity */
+                       RG_LOW_FREQ_QUEUE_DEPTH*MIN_STACK_SIZE_BYTES); /* stack size */
+
+  rateGroupMedFreq.start(0, /* identifier */
+                         RG_MED_FREQ_AFF, /* Thread affinity */
+                         RG_MED_FREQ_QUEUE_DEPTH*MIN_STACK_SIZE_BYTES); /* stack size */
+
+  rateGroupHiFreq.start(0, /* identifier */
+                         RG_HI_FREQ_AFF, /* Thread affinity */
+                         RG_HI_FREQ_QUEUE_DEPTH*MIN_STACK_SIZE_BYTES); /* stack size */
+
+  blockDriver.start(0, /* identifier */
+                   BLK_DRV_AFF, /* Thread affinity */
+                   BLK_DRV_QUEUE_DEPTH*MIN_STACK_SIZE_BYTES); /* stack size */
+
+  tlmChan.start(0, /* identifier */
+                TLM_CHAN_AFF, /* thread affinity */
+                TLM_CHAN_QUEUE_DEPTH*MIN_STACK_SIZE_BYTES); /* stack size */
+  
+  cmdDispatcher.start(0,
+                      CMD_DISP_AFF, 
+                      CMD_DISP_QUEUE_DEPTH*MIN_STACK_SIZE_BYTES);
+
+  // Set Health Ping Entries
+  // **** THIS IS WHERE YOU CAN ADD ANY COMPONENTS THAT HAVE HEALTH PINGS ****
+  //Svc::HealthImpl::PingEntry pingEntries[] = {
+    // {3, 5, name.getObjName()},
+    // 3 -> number of cycles before WARNING
+    // 5 -> number of cycles before FATAL
+    // name.getObjName() -> the name of the entry where "name" is replace with component name
+
+    /*    Start of Ping Entry List (Please let Alec know if changed/added to)
+        
+        {3, 5, watchDogInterface.getObjName()},    //0
+        {3, 5, ****IMU****.getObjName()},    //1  *MUST CHANGE TO IMU COMPONENT NAME*
+        {3, 5, ****MOTORCONTROLLER****.getObjName()},    //2  *MUST CHANGE TO MOTOR CONTROLLER COMPONENT NAME*
+        {3, 5, ****CAMERA****.getObjName()},    //3  *MUST CHANGE TO CAMERA COMPONENT NAME*
+        {3, 5, ****UWB****.getObjName()},    //4  *MUST CHANGE TO UWB COMPONENT NAME*
+        {3, 5, ****FLASH****.getObjName()},    //5  *MUST CHANGE TO FLASH COMPONENT NAME (NOT SURE CAN DO)*
+        {3, 5, networkManager.getObjName()},    //6
+        {3, 5, ****WIFI****.getObjName()},    //7  *MUST CHANGE TO WIFI COMPONENT NAME (NOT SURE CAN DO)*
+        {3, 5, ****NAVIGATION****.getObjName()},    //8  *MUST CHANGE TO NAVIGATION COMPONENT NAME*
+        {3, 5, tlmChan.getObjName()},    //9
+        {3, 5, activeLogger.getObjName()},    //10
+        {3, 5, ****COMMLOGGER****.getObjName()},    //11  *MUST CHANGE TO COMMLOGGER COMPONENT NAME*
+        {3, 5, groundInterface.getObjName()},    //12
+        {3, 5, cmdDispatcher.getObjName()},    //13
+        {3, 5, ****MODE MANAGER****.getObjName()},    //14  *MUST CHANGE TO MODE MANAGER* COMPONENT NAME*
+        {3, 5, cubeRoverTime.getObjName()},    //15
+        {3, 5, rateGroupHiFreq.getObjName()},    //16
+        {3, 5, rateGroupMedFreq.getObjName()},    //17
+        {3, 5, rateGroupLowFreq.getObjName()},    //18
+        {3, 5, rateGroupDriver.getObjName()},    //19
+        {3, 5, blockDriver.getObjName()},    //20
+
+    */
+  //};
+
+  // Register ping table
+  // shealth.setPingEntries(pingEntries,FW_NUM_ARRAY_ELEMENTS(pingEntries),0x123);
+}