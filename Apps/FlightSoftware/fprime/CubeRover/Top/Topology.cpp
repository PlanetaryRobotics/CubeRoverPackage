--- conflicted
+++ resolved
@@ -1,147 +1,143 @@
-#include <Os/Task.hpp>
-#include <Os/Log.hpp>
-#include <HAL/include/FreeRTOS.h>
-#include <Include/CubeRoverConfig.hpp>      // PrimaryFlightController/FlightMCU
-
-#include "Topology.hpp"
-
-
-
-
-// ---------------------------------------------------------------------------
-// Block Driver Component
-// Block driver generates trigger signal for rate group driver
-Drv::BlockDriverImpl blockDriver(
-#if FW_OBJECT_NAMES == 1
-  "BlockDriver"
-#endif
-);
-
-// ---------------------------------------------------------------------------
-// Rate Group Driver Component
-// That array sets the frequency divider for the rate groups
-static NATIVE_INT_TYPE rgDivs[] = {RATEGROUP_DIVIDER_HI_FREQ,
-                                   RATEGROUP_DIVIDER_MED_FREQ,
-                                   RATEGROUP_DIVIDER_LOW_FREQ};
-Svc::RateGroupDriverImpl rateGroupDriver(
-#if FW_OBJECT_NAMES == 1
-  "RateGroupDriver",
-#endif
-  rgDivs,FW_NUM_ARRAY_ELEMENTS(rgDivs));
-
-// ---------------------------------------------------------------------------
-// Rate group - Low Frequency tasks
-static NATIVE_UINT_TYPE rgLoFreqContext[] = {0,0,0,0};
-Svc::ActiveRateGroupImpl rateGroupLowFreq(
-#if FW_OBJECT_NAMES == 1
-  "RateGroupLowFreq", 
-#endif
-  rgLoFreqContext, FW_NUM_ARRAY_ELEMENTS(rgLoFreqContext));
-
-// ---------------------------------------------------------------------------
-// Rate group - Medium Frequency tasks
-static NATIVE_UINT_TYPE rgMedFreqContext[] = {0,0,0,0};
-Svc::ActiveRateGroupImpl rateGroupMedFreq(
-#if FW_OBJECT_NAMES == 1
-  "RateGroupMedFreq",
-#endif
-  rgMedFreqContext, FW_NUM_ARRAY_ELEMENTS(rgMedFreqContext));
-
-// ---------------------------------------------------------------------------
-// Rate group - High Frequency tasks
-static NATIVE_UINT_TYPE rgHiFreqContext[] = {0,0,0,0};
-Svc::ActiveRateGroupImpl rateGroupHiFreq(
-#if FW_OBJECT_NAMES == 1
-  "RateGroupHiFreq",
-#endif
-  rgHiFreqContext, FW_NUM_ARRAY_ELEMENTS(rgHiFreqContext));
-
-// ---------------------------------------------------------------------------
-// Time - contains current CubeRover Time used for time stamping events
-Svc::CubeRoverTimeImpl cubeRoverTime(
-#if FW_OBJECT_NAMES == 1
-  "CubeRoverTime"
-#endif
-  );
-
-// ---------------------------------------------------------------------------
-// Telemetric channel component used to centralized of telemetric data
-Svc::TlmChanImpl tlmChan(
-#if FW_OBJECT_NAMES == 1
-  "TlmChan"
-#endif
-  );
-
-// ---------------------------------------------------------------------------
-// command dispatcher component used to dispatch commands
-Svc::CommandDispatcherImpl cmdDispatcher(
-#if FW_OBJECT_NAMES == 1
-        "CmdDispatcher"
-#endif
-);
-
-<<<<<<< HEAD
-// --------------------------------------------------------------------------
-Svc::GroundInterfaceComponentImpl groundInterface(
-#if FW_OBJECT_NAMES == 1
-        "GroundInterface"
-#endif
-);
-=======
-
->>>>>>> c95a7813
-
-/**
- * @brief      Run 1 cycle (debug)
- */
-void run1cycle(void) {
-  blockDriver.callIsr();
-}
-
-/**
- * @brief      Construct the F-prime application
- */
-void constructApp(void){
-  //Initialize the block driver
-  blockDriver.init(BLK_DRV_QUEUE_DEPTH);
-
-  // Initialize rate group driver driver (passive)
-  rateGroupDriver.init();
-
-  // Initialize rate group components (active)
-  rateGroupLowFreq.init(RG_LOW_FREQ_QUEUE_DEPTH, RG_LOW_FREQ_ID);
-  rateGroupMedFreq.init(RG_MED_FREQ_QUEUE_DEPTH, RG_MED_FREQ_ID);
-  rateGroupHiFreq.init(RG_HI_FREQ_QUEUE_DEPTH, RG_HI_FREQ_ID);
-
-  // Initialize cubeRover time component (passive)
-  cubeRoverTime.init(0);
-
-  // Initialize the telemetric channel component (active)
-  tlmChan.init(TLM_CHAN_QUEUE_DEPTH, TLM_CHAN_ID);
-
-  // Initialize the ground interface (active)
-  groundInterface.init(0);
-
-  // Construct the application and make all connections between components
-  constructCubeRoverArchitecture();
-
-  rateGroupLowFreq.start(0, /* identifier */
-                       RG_LOW_FREQ_AFF, /* Thread affinity */
-                       RG_LOW_FREQ_QUEUE_DEPTH*MIN_STACK_SIZE_BYTES); /* stack size */
-
-  rateGroupMedFreq.start(0, /* identifier */
-                         RG_MED_FREQ_AFF, /* Thread affinity */
-                         RG_MED_FREQ_QUEUE_DEPTH*MIN_STACK_SIZE_BYTES); /* stack size */
-
-  rateGroupHiFreq.start(0, /* identifier */
-                         RG_HI_FREQ_AFF, /* Thread affinity */
-                         RG_HI_FREQ_QUEUE_DEPTH*MIN_STACK_SIZE_BYTES); /* stack size */
-
-  blockDriver.start(0, /* identifier */
-                   BLK_DRV_AFF, /* Thread affinity */
-                   BLK_DRV_QUEUE_DEPTH*MIN_STACK_SIZE_BYTES); /* stack size */
-
-  tlmChan.start(0, /* identifier */
-                TLM_CHAN_AFF, /* thread affinity */
-                TLM_CHAN_QUEUE_DEPTH*MIN_STACK_SIZE_BYTES); /* stack size */
-}
+#include <Os/Task.hpp>
+#include <Os/Log.hpp>
+#include <HAL/include/FreeRTOS.h>
+#include <Include/CubeRoverConfig.hpp>      // PrimaryFlightController/FlightMCU
+
+#include "Topology.hpp"
+
+
+
+
+// ---------------------------------------------------------------------------
+// Block Driver Component
+// Block driver generates trigger signal for rate group driver
+Drv::BlockDriverImpl blockDriver(
+#if FW_OBJECT_NAMES == 1
+  "BlockDriver"
+#endif
+);
+
+// ---------------------------------------------------------------------------
+// Rate Group Driver Component
+// That array sets the frequency divider for the rate groups
+static NATIVE_INT_TYPE rgDivs[] = {RATEGROUP_DIVIDER_HI_FREQ,
+                                   RATEGROUP_DIVIDER_MED_FREQ,
+                                   RATEGROUP_DIVIDER_LOW_FREQ};
+Svc::RateGroupDriverImpl rateGroupDriver(
+#if FW_OBJECT_NAMES == 1
+  "RateGroupDriver",
+#endif
+  rgDivs,FW_NUM_ARRAY_ELEMENTS(rgDivs));
+
+// ---------------------------------------------------------------------------
+// Rate group - Low Frequency tasks
+static NATIVE_UINT_TYPE rgLoFreqContext[] = {0,0,0,0};
+Svc::ActiveRateGroupImpl rateGroupLowFreq(
+#if FW_OBJECT_NAMES == 1
+  "RateGroupLowFreq", 
+#endif
+  rgLoFreqContext, FW_NUM_ARRAY_ELEMENTS(rgLoFreqContext));
+
+// ---------------------------------------------------------------------------
+// Rate group - Medium Frequency tasks
+static NATIVE_UINT_TYPE rgMedFreqContext[] = {0,0,0,0};
+Svc::ActiveRateGroupImpl rateGroupMedFreq(
+#if FW_OBJECT_NAMES == 1
+  "RateGroupMedFreq",
+#endif
+  rgMedFreqContext, FW_NUM_ARRAY_ELEMENTS(rgMedFreqContext));
+
+// ---------------------------------------------------------------------------
+// Rate group - High Frequency tasks
+static NATIVE_UINT_TYPE rgHiFreqContext[] = {0,0,0,0};
+Svc::ActiveRateGroupImpl rateGroupHiFreq(
+#if FW_OBJECT_NAMES == 1
+  "RateGroupHiFreq",
+#endif
+  rgHiFreqContext, FW_NUM_ARRAY_ELEMENTS(rgHiFreqContext));
+
+// ---------------------------------------------------------------------------
+// Time - contains current CubeRover Time used for time stamping events
+Svc::CubeRoverTimeImpl cubeRoverTime(
+#if FW_OBJECT_NAMES == 1
+  "CubeRoverTime"
+#endif
+  );
+
+// ---------------------------------------------------------------------------
+// Telemetric channel component used to centralized of telemetric data
+Svc::TlmChanImpl tlmChan(
+#if FW_OBJECT_NAMES == 1
+  "TlmChan"
+#endif
+  );
+
+// ---------------------------------------------------------------------------
+// command dispatcher component used to dispatch commands
+Svc::CommandDispatcherImpl cmdDispatcher(
+#if FW_OBJECT_NAMES == 1
+        "CmdDispatcher"
+#endif
+);
+
+// --------------------------------------------------------------------------
+Svc::GroundInterfaceComponentImpl groundInterface(
+#if FW_OBJECT_NAMES == 1
+        "GroundInterface"
+#endif
+);
+
+/**
+ * @brief      Run 1 cycle (debug)
+ */
+void run1cycle(void) {
+  blockDriver.callIsr();
+}
+
+/**
+ * @brief      Construct the F-prime application
+ */
+void constructApp(void){
+  //Initialize the block driver
+  blockDriver.init(BLK_DRV_QUEUE_DEPTH);
+
+  // Initialize rate group driver driver (passive)
+  rateGroupDriver.init();
+
+  // Initialize rate group components (active)
+  rateGroupLowFreq.init(RG_LOW_FREQ_QUEUE_DEPTH, RG_LOW_FREQ_ID);
+  rateGroupMedFreq.init(RG_MED_FREQ_QUEUE_DEPTH, RG_MED_FREQ_ID);
+  rateGroupHiFreq.init(RG_HI_FREQ_QUEUE_DEPTH, RG_HI_FREQ_ID);
+
+  // Initialize cubeRover time component (passive)
+  cubeRoverTime.init(0);
+
+  // Initialize the telemetric channel component (active)
+  tlmChan.init(TLM_CHAN_QUEUE_DEPTH, TLM_CHAN_ID);
+
+  // Initialize the ground interface (active)
+  groundInterface.init(0);
+
+  // Construct the application and make all connections between components
+  constructCubeRoverArchitecture();
+
+  rateGroupLowFreq.start(0, /* identifier */
+                       RG_LOW_FREQ_AFF, /* Thread affinity */
+                       RG_LOW_FREQ_QUEUE_DEPTH*MIN_STACK_SIZE_BYTES); /* stack size */
+
+  rateGroupMedFreq.start(0, /* identifier */
+                         RG_MED_FREQ_AFF, /* Thread affinity */
+                         RG_MED_FREQ_QUEUE_DEPTH*MIN_STACK_SIZE_BYTES); /* stack size */
+
+  rateGroupHiFreq.start(0, /* identifier */
+                         RG_HI_FREQ_AFF, /* Thread affinity */
+                         RG_HI_FREQ_QUEUE_DEPTH*MIN_STACK_SIZE_BYTES); /* stack size */
+
+  blockDriver.start(0, /* identifier */
+                   BLK_DRV_AFF, /* Thread affinity */
+                   BLK_DRV_QUEUE_DEPTH*MIN_STACK_SIZE_BYTES); /* stack size */
+
+  tlmChan.start(0, /* identifier */
+                TLM_CHAN_AFF, /* thread affinity */
+                TLM_CHAN_QUEUE_DEPTH*MIN_STACK_SIZE_BYTES); /* stack size */
+}