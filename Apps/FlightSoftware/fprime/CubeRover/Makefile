--- conflicted
+++ resolved
@@ -2,11 +2,7 @@
 DEPLOYMENT := CubeRover
 BUILD_ROOT ?= $(PWD)/..
 
-<<<<<<< HEAD
-MODULES = Top Navigation
-=======
 MODULES = Top NetworkManager
->>>>>>> f462ca7a
 
 export BUILD_ROOT
 
