# List of flight software modules to build

# NOTE: Must not be characters after continuation character "\" or will get "commands commence before first target" errors

FW_MODULES := \
	Fw/FilePacket \
	Fw/Cfg \
	Fw/Buffer \
	Fw/Comp \
	Fw/Obj \
	Fw/Port \
	Fw/Cmd \
	Fw/Tlm \
	Fw/Prm \
	Fw/Log \
	Fw/Time \
	Fw/Com \
	Fw/ComFile \
	Fw/SerializableFile \
	Fw/Types

FW_GTEST_MODULES := \
	Fw/SerializableFile/test/TestSerializable \
	Fw/FilePacket/GTest \
	Fw/Types/GTest
	
OS_MODULES := \
	Os 

CFDP_MODULES := \
	CFDP/Checksum

CFDP_GTEST_MODULES := \
	CFDP/Checksum/GTest
	
UTILS_MODULES := \
<<<<<<< HEAD
	Utils/Hash \
=======
	Utils/Hash	\
>>>>>>> 13237007
	Utils/Types
        
# XXX: Svc/UdpSender
SVC_MODULES := \
	Svc/BufferAccumulator \
	Svc/BufferLogger \
	Svc/BufferManager \
	Svc/CmdDispatcher \
	Svc/CmdSequencer \
	Svc/Seq \
	Svc/GroundInterface \
	Svc/ActiveRateGroup \
	Svc/RateGroupDriver \
	Svc/Sched \
	Svc/ComLogger \
	Svc/TlmChan \
	Svc/PassiveTextLogger \
	Svc/PassiveConsoleTextLogger \
	Svc/Time \
	Svc/Cycle \
	Svc/LinuxTime \
	Svc/LinuxTimer \
	Svc/ActiveLogger \
	Svc/Fatal \
	Svc/PolyIf \
	Svc/PolyDb \
	Svc/PrmDb \
	Svc/Ping \
	Svc/Health \
	Svc/WatchDog \
	Svc/FileUplink \
	Svc/FileDownlink \
    Svc/AssertFatalAdapter \
    Svc/FatalHandler \
	Svc/FileManager \
	Svc/NetworkManager
	
DEMO_DRV_MODULES := \
	Drv/DataTypes \
	Drv/BlockDriver \
	Drv/GpioDriverPorts
		
LINUX_DRV_MODULES := \
	Drv/LinuxGpioDriver \
	Drv/LinuxSerialDriver \
	Drv/LinuxSpiDriver \
	Drv/SerialDriverPorts \
	Drv/SpiDriverPorts \
	Drv/GpioDriverPorts

CUBEROVER_DRV_MODULES := \
	Drv/FreeRtosSerialDriver \
	Drv/SerialDriverPorts

REF_MODULES := \
	Ref/Top \
	Ref/RecvBuffApp \
	Ref/SendBuffApp \
	Ref/SignalGen \
	Ref/PingReceiver
	
Ref_MODULES := \
	\
	$(REF_MODULES) \
	\
	$(SVC_MODULES) \
	\
	$(DEMO_DRV_MODULES) \
	\
	$(FW_MODULES) \
	\
	$(OS_MODULES) \
	\
	$(CFDP_MODULES) \
  	\
  	$(UTILS_MODULES)
		
ACDEVTEST_MODULES := \
	Autocoders/Python/test/active_tester \
	Autocoders/Python/test/app1 \
	Autocoders/Python/test/app2 \
	Autocoders/Python/test/cnt_only \
	Autocoders/Python/test/command1 \
	Autocoders/Python/test/command2 \
	Autocoders/Python/test/command_res \
	Autocoders/Python/test/command_multi_inst \
	Autocoders/Python/test/command_string \
	Autocoders/Python/test/command_tester \
	Autocoders/Python/test/comp_diff_namespace \
	Autocoders/Python/test/comp_no_namespace \
	Autocoders/Python/test/enum1port \
	Autocoders/Python/test/enum_return_port \
	Autocoders/Python/test/event1 \
	Autocoders/Python/test/event2 \
	Autocoders/Python/test/event_throttle \
	Autocoders/Python/test/event_enum \
	Autocoders/Python/test/event_multi_inst \
	Autocoders/Python/test/event_string \
	Autocoders/Python/test/ext_dict \
	Autocoders/Python/test/log1 \
	Autocoders/Python/test/log_tester \
	Autocoders/Python/test/main \
	Autocoders/Python/test/noargport \
	Autocoders/Python/test/param1 \
	Autocoders/Python/test/param2 \
	Autocoders/Python/test/param_enum \
	Autocoders/Python/test/param_multi_inst \
	Autocoders/Python/test/param_string \
	Autocoders/Python/test/param_tester \
	Autocoders/Python/test/time_tester \
	#Autocoders/Python/test/queued1 \
	\ # Autocoders/Python/test/partition \
	Autocoders/Python/test/pass_by_attrib \
	\ # Autocoders/Python/test/passive \
	Autocoders/Python/test/port_nogen \
	Autocoders/Python/test/port_return_type \
	Autocoders/Python/test/serialize_enum \
	Autocoders/Python/test/serialize_stringbuffer \
	Autocoders/Python/test/serialize_template \
	Autocoders/Python/test/serialize_user \
	Autocoders/Python/test/serialize1 \
	Autocoders/Python/test/serialize2 \
	Autocoders/Python/test/serialize3 \
	Autocoders/Python/test/stress \
	Autocoders/Python/test/string_port \
	Autocoders/Python/test/telem_tester \
	Autocoders/Python/test/tlm_enum \
	Autocoders/Python/test/tlm_string \
	Autocoders/Python/test/tlm1 \
	Autocoders/Python/test/tlm2 \
	Autocoders/Python/test/tlm_onchange \
	Autocoders/Python/test/tlm_multi_inst \
	Autocoders/Python/test/interface1 \
	Autocoders/Python/test/port_loopback \
	Autocoders/Python/test/serial_passive \
    \
	Autocoders/Python/templates
	
RPI_APP_MODULES := \
	RPI/Top \
	RPI/RpiDemo
	
RPI_MODULES := \
	\
	$(RPI_APP_MODULES) \
	\
	$(SVC_MODULES) \
	\
	$(LINUX_DRV_MODULES) \
	\
	$(CFDP_MODULES) \
  	\
	$(FW_MODULES) \
	\
	$(OS_MODULES) \
	\
  	$(UTILS_MODULES)

acdev_MODULES := \
	$(FW_MODULES) \
	\
	$(OS_MODULES) \
	\
	$(ACDEVTEST_MODULES)
	
CubeRover_MODULES := \
	CubeRover/Top \
	CubeRover/CubeRoverPorts \
	CubeRover/UdpReceiver \
	$(FW_MODULES) \
	$(OS_MODULES) \
	$(SVC_MODULES) \
	$(CUBEROVER_DRV_MODULES) \
	$(UTILS_MODULES)
	
# Other modules to build, but not to link with deployment binaries
OTHER_MODULES := \
	gtest \
	Os/Stubs \
	Fw/Test \
	$(FW_GTEST_MODULES)

# List deployments

DEPLOYMENTS := Ref acdev RPI CubeRover
<|MERGE_RESOLUTION|>--- conflicted
+++ resolved
@@ -34,11 +34,7 @@
 	CFDP/Checksum/GTest
 	
 UTILS_MODULES := \
-<<<<<<< HEAD
 	Utils/Hash \
-=======
-	Utils/Hash	\
->>>>>>> 13237007
 	Utils/Types
         
 # XXX: Svc/UdpSender
@@ -54,6 +50,7 @@
 	Svc/RateGroupDriver \
 	Svc/Sched \
 	Svc/ComLogger \
+	Svc/SocketGndIf \
 	Svc/TlmChan \
 	Svc/PassiveTextLogger \
 	Svc/PassiveConsoleTextLogger \
