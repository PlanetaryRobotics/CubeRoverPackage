# List of flight software modules to build

# NOTE: Must not be characters after continuation character "\" or will get "commands commence before first target" errors

FW_MODULES := \
	Fw/FilePacket \
	Fw/Cfg \
	Fw/Buffer \
	Fw/Comp \
	Fw/Obj \
	Fw/Port \
	Fw/Cmd \
	Fw/Tlm \
	Fw/Prm \
	Fw/Log \
	Fw/Time \
	Fw/Com \
	Fw/ComFile \
	Fw/SerializableFile \
	Fw/Types

FW_GTEST_MODULES := \
	Fw/SerializableFile/test/TestSerializable \
	Fw/FilePacket/GTest \
	Fw/Types/GTest
	
OS_MODULES := \
	Os 

CFDP_MODULES := \
	CFDP/Checksum

CFDP_GTEST_MODULES := \
	CFDP/Checksum/GTest
	
UTILS_MODULES := \
	Utils/Hash \
	Utils/Types
        
# XXX: Svc/UdpSender
# XXX: Svc/SocketGndIf
SVC_MODULES := \
	Svc/BufferAccumulator \
	Svc/BufferLogger \
	Svc/BufferManager \
	Svc/CmdDispatcher \
	Svc/CmdSequencer \
	Svc/Seq \
	Svc/GroundInterface \
	Svc/ActiveRateGroup \
	Svc/RateGroupDriver \
	Svc/Sched \
	Svc/ComLogger \
	Svc/TlmChan \
	Svc/PassiveTextLogger \
	Svc/PassiveConsoleTextLogger \
	Svc/Time \
	Svc/Cycle \
	Svc/LinuxTime \
	Svc/LinuxTimer \
	Svc/ActiveLogger \
	Svc/Fatal \
	Svc/PolyIf \
	Svc/PolyDb \
	Svc/PrmDb \
	Svc/Ping \
	Svc/Health \
	Svc/WatchDog \
	Svc/FileUplink \
	Svc/FileDownlink \
    Svc/AssertFatalAdapter \
    Svc/FatalHandler \
	Svc/FileManager 
	
DEMO_DRV_MODULES := \
	Drv/DataTypes \
	Drv/BlockDriver \
	Drv/GpioDriverPorts
		
LINUX_DRV_MODULES := \
	Drv/LinuxGpioDriver \
	Drv/LinuxSerialDriver \
	Drv/LinuxSpiDriver \
	Drv/SerialDriverPorts \
	Drv/SpiDriverPorts \
	Drv/GpioDriverPorts

CUBEROVER_DRV_MODULES := \
	Drv/FreeRtosSerialDriver \
	Drv/SerialDriverPorts

REF_MODULES := \
	Ref/Top \
	Ref/RecvBuffApp \
	Ref/SendBuffApp \
	Ref/SignalGen \
	Ref/PingReceiver
	
Ref_MODULES := \
	\
	$(REF_MODULES) \
	\
	$(SVC_MODULES) \
	\
	$(DEMO_DRV_MODULES) \
	\
	$(FW_MODULES) \
	\
	$(OS_MODULES) \
	\
	$(CFDP_MODULES) \
  	\
  	$(UTILS_MODULES)
		
ACDEVTEST_MODULES := \
	Autocoders/Python/test/active_tester \
	Autocoders/Python/test/app1 \
	Autocoders/Python/test/app2 \
	Autocoders/Python/test/cnt_only \
	Autocoders/Python/test/command1 \
	Autocoders/Python/test/command2 \
	Autocoders/Python/test/command_res \
	Autocoders/Python/test/command_multi_inst \
	Autocoders/Python/test/command_string \
	Autocoders/Python/test/command_tester \
	Autocoders/Python/test/comp_diff_namespace \
	Autocoders/Python/test/comp_no_namespace \
	Autocoders/Python/test/enum1port \
	Autocoders/Python/test/enum_return_port \
	Autocoders/Python/test/event1 \
	Autocoders/Python/test/event2 \
	Autocoders/Python/test/event_throttle \
	Autocoders/Python/test/event_enum \
	Autocoders/Python/test/event_multi_inst \
	Autocoders/Python/test/event_string \
	Autocoders/Python/test/ext_dict \
	Autocoders/Python/test/log1 \
	Autocoders/Python/test/log_tester \
	Autocoders/Python/test/main \
	Autocoders/Python/test/noargport \
	Autocoders/Python/test/param1 \
	Autocoders/Python/test/param2 \
	Autocoders/Python/test/param_enum \
	Autocoders/Python/test/param_multi_inst \
	Autocoders/Python/test/param_string \
	Autocoders/Python/test/param_tester \
	Autocoders/Python/test/time_tester \
	#Autocoders/Python/test/queued1 \
	\ # Autocoders/Python/test/partition \
	Autocoders/Python/test/pass_by_attrib \
	\ # Autocoders/Python/test/passive \
	Autocoders/Python/test/port_nogen \
	Autocoders/Python/test/port_return_type \
	Autocoders/Python/test/serialize_enum \
	Autocoders/Python/test/serialize_stringbuffer \
	Autocoders/Python/test/serialize_template \
	Autocoders/Python/test/serialize_user \
	Autocoders/Python/test/serialize1 \
	Autocoders/Python/test/serialize2 \
	Autocoders/Python/test/serialize3 \
	Autocoders/Python/test/stress \
	Autocoders/Python/test/string_port \
	Autocoders/Python/test/telem_tester \
	Autocoders/Python/test/tlm_enum \
	Autocoders/Python/test/tlm_string \
	Autocoders/Python/test/tlm1 \
	Autocoders/Python/test/tlm2 \
	Autocoders/Python/test/tlm_onchange \
	Autocoders/Python/test/tlm_multi_inst \
	Autocoders/Python/test/interface1 \
	Autocoders/Python/test/port_loopback \
	Autocoders/Python/test/serial_passive \
    \
	Autocoders/Python/templates
	
RPI_APP_MODULES := \
	RPI/Top \
	RPI/RpiDemo
	
RPI_MODULES := \
	\
	$(RPI_APP_MODULES) \
	\
	$(SVC_MODULES) \
	\
	$(LINUX_DRV_MODULES) \
	\
	$(CFDP_MODULES) \
  	\
	$(FW_MODULES) \
	\
	$(OS_MODULES) \
	\
  	$(UTILS_MODULES)

acdev_MODULES := \
	$(FW_MODULES) \
	\
	$(OS_MODULES) \
	\
	$(ACDEVTEST_MODULES)
	
CubeRover_MODULES := \
	CubeRover/Top \
	CubeRover/CubeRoverPorts \
<<<<<<< HEAD
	CubeRover/UdpReceiver \
	CubeRover/NetworkManager \
	CubeRover/GroundInterface \
=======
	CubeRover/WatchDogInterface \
>>>>>>> 4b1bdeaa
	$(FW_MODULES) \
	$(OS_MODULES) \
	$(SVC_MODULES) \
	$(CUBEROVER_DRV_MODULES) \
	$(UTILS_MODULES)
	
# Other modules to build, but not to link with deployment binaries
OTHER_MODULES := \
	gtest \
	Os/Stubs \
	Fw/Test \
	$(FW_GTEST_MODULES)

# List deployments

DEPLOYMENTS := Ref acdev RPI CubeRover
<|MERGE_RESOLUTION|>--- conflicted
+++ resolved
@@ -203,13 +203,10 @@
 CubeRover_MODULES := \
 	CubeRover/Top \
 	CubeRover/CubeRoverPorts \
-<<<<<<< HEAD
 	CubeRover/UdpReceiver \
 	CubeRover/NetworkManager \
 	CubeRover/GroundInterface \
-=======
 	CubeRover/WatchDogInterface \
->>>>>>> 4b1bdeaa
 	$(FW_MODULES) \
 	$(OS_MODULES) \
 	$(SVC_MODULES) \
