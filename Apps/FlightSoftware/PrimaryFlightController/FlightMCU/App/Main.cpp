--- conflicted
+++ resolved
@@ -20,12 +20,8 @@
 
 void vApplicationIdleHook(void) {
     run1cycle();
-<<<<<<< HEAD
     //gioToggleBit(gioPORTB, 1);
     //for(uint32_t i=0; i<2000000; i++) asm("  NOP");
-=======
-    //for(uint32_t i=0; i<22000; i++) asm("  NOP");
->>>>>>> c95a7813
 }
 
 using namespace Wf121;
