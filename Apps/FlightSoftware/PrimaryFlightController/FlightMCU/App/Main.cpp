/*
 * Main.cpp
 *
 *  Created on: Sep 30, 2019
 *      Author: cedric
 */

#include <CubeRoverConfig.hpp>
#include "FreeRTOS.h"
#include "os_task.h"
#include "CubeRover/Top/Topology.hpp"

#include "adc.h"
#include "gio.h"
#include "i2c.h"
#include "spi.h"
#include "adc.h"
#include "lin.h"

extern "C" {
    void vApplicationIdleHook(void);
}

extern CubeRover::CameraComponentImpl camera;

void vApplicationIdleHook(void) {
    static bool test_camera = 0;
    if (test_camera)
        camera.triggerImageCapture(53);
    run1cycle();
    //gioToggleBit(gioPORTB, 1);
    //for(uint32_t i=0; i<2000000; i++) asm("  NOP");
}

void main(void)
{
    /* USER CODE BEGIN (3) */
<<<<<<< HEAD
    gioInit();
    i2cInit();
    sciInit();
=======

    int waithere = 1;
    while(waithere);     // Stop here and wait for debugger
    gioInit();
    i2cInit();
    sciInit();
    adcInit();
    spiInit();
    linInit();
>>>>>>> bff09a3e

    constructApp();

    vTaskStartScheduler();

    //if it reaches that point, there is a problem with RTOS.

/* USER CODE END */
}<|MERGE_RESOLUTION|>--- conflicted
+++ resolved
@@ -35,11 +35,6 @@
 void main(void)
 {
     /* USER CODE BEGIN (3) */
-<<<<<<< HEAD
-    gioInit();
-    i2cInit();
-    sciInit();
-=======
 
     int waithere = 1;
     while(waithere);     // Stop here and wait for debugger
@@ -49,7 +44,6 @@
     adcInit();
     spiInit();
     linInit();
->>>>>>> bff09a3e
 
     constructApp();
 
