/*
 * Main.cpp
 *
 *  Created on: Sep 30, 2019
 *      Author: cedric
 */

#include <CubeRoverConfig.hpp>
#include "FreeRTOS.h"
#include "os_task.h"
#include "CubeRover/Top/Topology.hpp"

#include "adc.h"
#include "gio.h"
#include "i2c.h"
#include "spi.h"

extern "C" {
    void vApplicationIdleHook(void);
}

<<<<<<< HEAD
void vApplicationIdleHook(void) {
=======
#define SLAVE_BASE_ADDRESS  0x48

typedef enum I2cRegisterIds{
    I2C_ADDRESS = 0,
    RELATIVE_TARGET_POSITION = 1,
    TARGET_SPEED = 2,
    CURRENT_POSITION = 3,
    CURRENT_SPEED = 4,
    MOTOR_CURRENT = 5,
    P_CURRENT = 6,
    I_CURRENT = 7,
    P_SPEED = 8,
    I_SPEED = 9,
    ACC_RATE = 10,
    DEC_RATE = 11,
    CONTROL_REGISTER = 12,
    STATUS_REGISTER = 13,
    FAULT_REGISTER = 14,
    MAX_NB_CMDS = 15
}I2cRegisterIds;

typedef enum CommandList{
  TGT_SPEED_MOTOR_LEFT =      0x00,
  TGT_SPEED_MOTOR_RIGHT =     0x01,
  TGT_POSITION_MOTOR_LEFT =   0x02,
  TGT_POSITION_MOTOR_RIGHT =  0x03,
  RUN =                   0x04,
  STOP =                  0x05,
  GET_CURRENT =           0x06,
  GET_POSITION =          0x07,
  GET_STATUS =            0x08
}CommandList;

typedef enum Motor{
    MOTOR_FRONT_LEFT  =   0x00,
    MOTOR_FRONT_RIGHT =   0x03,
    MOTOR_REAR_LEFT =     0x01,
    MOTOR_REAR_RIGHT =    0x02
}Motor;

void vApplicationIdleHook( void ){
>>>>>>> 891f75a2
    run1cycle();
    //gioToggleBit(gioPORTB, 1);
    //for(uint32_t i=0; i<2000000; i++) asm("  NOP");
}

<<<<<<< HEAD
void main(void)
{
=======
using namespace Wf121;

uint8_t g_rxBuffer[RX_RING_BUFFER_SIZE];
uint8_t g_txBuffer[32];

void i2cReadRegisterSlave(uint8_t slaveAddr, I2cRegisterIds reg, uint8_t *data, uint8_t dataSize){

    uint32_t delay;

    i2cSetSlaveAdd(i2cREG1, slaveAddr);

    i2cSetDirection(i2cREG1, I2C_TRANSMITTER);

    i2cSetCount(i2cREG1, 1);

    /* Set mode as Master */
    i2cSetMode(i2cREG1, I2C_MASTER);

    /* Set Stop after programmed Count */
    i2cSetStop(i2cREG1);

    /* Transmit Start Condition */
    i2cSetStart(i2cREG1);

    i2cSendByte(i2cREG1, reg); // send the address register

    /* Wait until Bus Busy is cleared */
    while(i2cIsBusBusy(i2cREG1) == true);

    /* Wait until Stop is detected */
    while(i2cIsStopDetected(i2cREG1) == 0);

    /* Clear the Stop condition */
    i2cClearSCD(i2cREG1);

    // some delay to let the motor control process command
    for(delay=0; delay<100000; delay++);

    while(i2cIsMasterReady(i2cREG1) != true);
    i2cSetSlaveAdd(i2cREG1, slaveAddr);
    i2cSetDirection(i2cREG1, I2C_RECEIVER);
    i2cSetCount(i2cREG1, dataSize);
    i2cSetMode(i2cREG1, I2C_MASTER);
    i2cSetStop(i2cREG1);
    i2cSetStart(i2cREG1);
    i2cReceive(i2cREG1, dataSize, data);
    while(i2cIsBusBusy(i2cREG1) == true);
    while(i2cIsStopDetected(i2cREG1) == 0);
    i2cClearSCD(i2cREG1);
    while(i2cIsMasterReady(i2cREG1) != true);
}

void i2cWriteRegisterSlave(uint8_t slaveAddr, I2cRegisterIds reg, uint8_t *data, uint8_t dataSize){

    /* Configure address of Slave to talk to */
    i2cSetSlaveAdd(i2cREG1, slaveAddr);

    /* Set direction to Transmitter */
    /* Note: Optional - It is done in Init */
    i2cSetDirection(i2cREG1, I2C_TRANSMITTER);

    /* Configure Data count */
    /* Data Count + 1 ( Word Address) */
    i2cSetCount(i2cREG1, dataSize + 1);

    /* Set mode as Master */
    i2cSetMode(i2cREG1, I2C_MASTER);

    /* Set Stop after programmed Count */
    i2cSetStop(i2cREG1);

    /* Transmit Start Condition */
    i2cSetStart(i2cREG1);

    /* Send the Word Address */
    i2cSendByte(i2cREG1, reg);

    /* Tranmit DATA_COUNT number of data in Polling mode */
    i2cSend(i2cREG1, dataSize, data);

    /* Wait until Bus Busy is cleared */
    while(i2cIsBusBusy(i2cREG1) == true);

    /* Wait until Stop is detected */
    while(i2cIsStopDetected(i2cREG1) == 0);

    /* Clear the Stop condition */
    i2cClearSCD(i2cREG1);

    while(i2cIsMasterReady(i2cREG1) != true);
}

void handleI2cMotorControlCommand(Motor motorId, I2cRegisterIds reg, uint8_t *data, uint8_t dataSize){

    switch(reg){
        case I2C_ADDRESS:
            i2cReadRegisterSlave(SLAVE_BASE_ADDRESS+motorId, reg, data, dataSize);
            break;
        case RELATIVE_TARGET_POSITION:
            i2cWriteRegisterSlave(SLAVE_BASE_ADDRESS+motorId, reg, data, dataSize);
            break;
        case TARGET_SPEED:
            i2cWriteRegisterSlave(SLAVE_BASE_ADDRESS+motorId, reg, data, dataSize);
            break;
        case CURRENT_POSITION:
            i2cReadRegisterSlave(SLAVE_BASE_ADDRESS+motorId, reg, data, dataSize);
            break;
        case CURRENT_SPEED:
            i2cReadRegisterSlave(SLAVE_BASE_ADDRESS+motorId, reg, data, dataSize);
            break;
        case MOTOR_CURRENT:
            i2cReadRegisterSlave(SLAVE_BASE_ADDRESS+motorId, reg, data, dataSize);
            break;
        case P_CURRENT:
            i2cWriteRegisterSlave(SLAVE_BASE_ADDRESS+motorId, reg, data, dataSize);
            break;
        case I_CURRENT:
            i2cWriteRegisterSlave(SLAVE_BASE_ADDRESS+motorId, reg, data, dataSize);
            break;
        case P_SPEED:
            i2cWriteRegisterSlave(SLAVE_BASE_ADDRESS+motorId, reg, data, dataSize);
            break;
        case I_SPEED:
            i2cWriteRegisterSlave(SLAVE_BASE_ADDRESS+motorId, reg, data, dataSize);
            break;
        case ACC_RATE:
            i2cWriteRegisterSlave(SLAVE_BASE_ADDRESS+motorId, reg, data, dataSize);
            break;
        case DEC_RATE:
            i2cWriteRegisterSlave(SLAVE_BASE_ADDRESS+motorId, reg, data, dataSize);
            break;
        case CONTROL_REGISTER:
            i2cWriteRegisterSlave(SLAVE_BASE_ADDRESS+motorId, reg, data, dataSize);
            break;
        case STATUS_REGISTER:
            i2cReadRegisterSlave(SLAVE_BASE_ADDRESS+motorId, reg, data, dataSize);
            break;
        case FAULT_REGISTER:
            i2cReadRegisterSlave(SLAVE_BASE_ADDRESS+motorId, reg, data, dataSize);
            break;
    }
}

void main(void)
{
    CubeRoverNetworkManager wf121;
    uint16_t byteRead = 0;

>>>>>>> 891f75a2
    /* USER CODE BEGIN (3) */

    gioInit();
    i2cInit();
    sciInit();
    adcInit();
    spiInit();

    constructApp();

<<<<<<< HEAD
=======
    while(1){

        wf121.UpdateNetworkManager();

        // Get the header first
        wf121.ReceiveUdpData(g_rxBuffer, 1, &byteRead, UdpReadMode::WAIT_UNTIL_READY | UdpReadMode::NORMAL_READ, 1000);

        if(byteRead > 0){
            uint8_t sizeOfReply = 0;
            switch(g_rxBuffer[0]){
                case TGT_SPEED_MOTOR_LEFT:
                    wf121.ReceiveUdpData(g_rxBuffer, 4, &byteRead, UdpReadMode::WAIT_UNTIL_READY | UdpReadMode::NORMAL_READ, 10);
                    handleI2cMotorControlCommand(MOTOR_FRONT_LEFT, TARGET_SPEED, g_rxBuffer, 2);
                    handleI2cMotorControlCommand(MOTOR_REAR_LEFT, TARGET_SPEED, g_rxBuffer+2, 2);
                    break;
                case TGT_SPEED_MOTOR_RIGHT:
                    wf121.ReceiveUdpData(g_rxBuffer, 4, &byteRead, UdpReadMode::WAIT_UNTIL_READY | UdpReadMode::NORMAL_READ, 10);
                    handleI2cMotorControlCommand(MOTOR_FRONT_RIGHT, TARGET_SPEED, g_rxBuffer, 2);
                    handleI2cMotorControlCommand(MOTOR_REAR_RIGHT, TARGET_SPEED, g_rxBuffer+2, 2);
                    break;
                case TGT_POSITION_MOTOR_LEFT:
                    wf121.ReceiveUdpData(g_rxBuffer, 4, &byteRead, UdpReadMode::WAIT_UNTIL_READY | UdpReadMode::NORMAL_READ, 10);
                    handleI2cMotorControlCommand(MOTOR_FRONT_LEFT, RELATIVE_TARGET_POSITION, g_rxBuffer, 4);
                    handleI2cMotorControlCommand(MOTOR_REAR_LEFT, RELATIVE_TARGET_POSITION, g_rxBuffer, 4);
                    break;
                case TGT_POSITION_MOTOR_RIGHT:
                    wf121.ReceiveUdpData(g_rxBuffer, 4, &byteRead, UdpReadMode::WAIT_UNTIL_READY | UdpReadMode::NORMAL_READ, 10);
                    handleI2cMotorControlCommand(MOTOR_FRONT_RIGHT, RELATIVE_TARGET_POSITION, g_rxBuffer, 4);
                    handleI2cMotorControlCommand(MOTOR_REAR_RIGHT, RELATIVE_TARGET_POSITION, g_rxBuffer, 4);
                    break;
                case RUN:
                case STOP:
                    wf121.ReceiveUdpData(g_rxBuffer, 1, &byteRead, UdpReadMode::WAIT_UNTIL_READY | UdpReadMode::NORMAL_READ, 10);
                    handleI2cMotorControlCommand(MOTOR_FRONT_LEFT, CONTROL_REGISTER, g_rxBuffer, 1);
                    handleI2cMotorControlCommand(MOTOR_FRONT_RIGHT, CONTROL_REGISTER, g_rxBuffer, 1);
                    handleI2cMotorControlCommand(MOTOR_REAR_RIGHT, CONTROL_REGISTER, g_rxBuffer, 1);
                    handleI2cMotorControlCommand(MOTOR_REAR_LEFT, CONTROL_REGISTER, g_rxBuffer, 1);
                    break;
                case GET_CURRENT:
                    handleI2cMotorControlCommand(MOTOR_FRONT_LEFT, MOTOR_CURRENT, g_txBuffer+1, 4);
                    handleI2cMotorControlCommand(MOTOR_REAR_LEFT, MOTOR_CURRENT, g_txBuffer+5, 4);
                    handleI2cMotorControlCommand(MOTOR_FRONT_RIGHT, MOTOR_CURRENT, g_txBuffer+9, 4);
                    handleI2cMotorControlCommand(MOTOR_REAR_RIGHT, MOTOR_CURRENT, g_txBuffer+13, 4);
                    sizeOfReply = 17;
                    break;
                case GET_POSITION:
                    handleI2cMotorControlCommand(MOTOR_FRONT_LEFT, CURRENT_POSITION, g_txBuffer+1, 4);
                    handleI2cMotorControlCommand(MOTOR_REAR_LEFT, CURRENT_POSITION, g_txBuffer+5, 4);
                    handleI2cMotorControlCommand(MOTOR_FRONT_RIGHT, CURRENT_POSITION, g_txBuffer+9, 4);
                    handleI2cMotorControlCommand(MOTOR_REAR_RIGHT, CURRENT_POSITION, g_txBuffer+13, 4);
                    sizeOfReply = 17;
                    break;
                case GET_STATUS:
                    handleI2cMotorControlCommand(MOTOR_FRONT_LEFT, STATUS_REGISTER, g_txBuffer+1, 1);
                    //handleI2cMotorControlCommand(MOTOR_FRONT_RIGHT, STATUS_REGISTER, g_txBuffer+2, 1);
                    //handleI2cMotorControlCommand(MOTOR_REAR_RIGHT, STATUS_REGISTER, g_txBuffer+3, 1);
                    //handleI2cMotorControlCommand(MOTOR_REAR_LEFT, STATUS_REGISTER, g_txBuffer+4, 1);
                    sizeOfReply = 1;
                    break;
            }

            g_txBuffer[0] = g_rxBuffer[0];
            wf121.SendUdpData(g_txBuffer, sizeOfReply, 10000);
        }
    }

>>>>>>> 891f75a2
    vTaskStartScheduler();

    //if it reaches that point, there is a problem with RTOS.

/* USER CODE END */
}<|MERGE_RESOLUTION|>--- conflicted
+++ resolved
@@ -19,209 +19,15 @@
     void vApplicationIdleHook(void);
 }
 
-<<<<<<< HEAD
 void vApplicationIdleHook(void) {
-=======
-#define SLAVE_BASE_ADDRESS  0x48
 
-typedef enum I2cRegisterIds{
-    I2C_ADDRESS = 0,
-    RELATIVE_TARGET_POSITION = 1,
-    TARGET_SPEED = 2,
-    CURRENT_POSITION = 3,
-    CURRENT_SPEED = 4,
-    MOTOR_CURRENT = 5,
-    P_CURRENT = 6,
-    I_CURRENT = 7,
-    P_SPEED = 8,
-    I_SPEED = 9,
-    ACC_RATE = 10,
-    DEC_RATE = 11,
-    CONTROL_REGISTER = 12,
-    STATUS_REGISTER = 13,
-    FAULT_REGISTER = 14,
-    MAX_NB_CMDS = 15
-}I2cRegisterIds;
-
-typedef enum CommandList{
-  TGT_SPEED_MOTOR_LEFT =      0x00,
-  TGT_SPEED_MOTOR_RIGHT =     0x01,
-  TGT_POSITION_MOTOR_LEFT =   0x02,
-  TGT_POSITION_MOTOR_RIGHT =  0x03,
-  RUN =                   0x04,
-  STOP =                  0x05,
-  GET_CURRENT =           0x06,
-  GET_POSITION =          0x07,
-  GET_STATUS =            0x08
-}CommandList;
-
-typedef enum Motor{
-    MOTOR_FRONT_LEFT  =   0x00,
-    MOTOR_FRONT_RIGHT =   0x03,
-    MOTOR_REAR_LEFT =     0x01,
-    MOTOR_REAR_RIGHT =    0x02
-}Motor;
-
-void vApplicationIdleHook( void ){
->>>>>>> 891f75a2
     run1cycle();
     //gioToggleBit(gioPORTB, 1);
     //for(uint32_t i=0; i<2000000; i++) asm("  NOP");
 }
 
-<<<<<<< HEAD
 void main(void)
 {
-=======
-using namespace Wf121;
-
-uint8_t g_rxBuffer[RX_RING_BUFFER_SIZE];
-uint8_t g_txBuffer[32];
-
-void i2cReadRegisterSlave(uint8_t slaveAddr, I2cRegisterIds reg, uint8_t *data, uint8_t dataSize){
-
-    uint32_t delay;
-
-    i2cSetSlaveAdd(i2cREG1, slaveAddr);
-
-    i2cSetDirection(i2cREG1, I2C_TRANSMITTER);
-
-    i2cSetCount(i2cREG1, 1);
-
-    /* Set mode as Master */
-    i2cSetMode(i2cREG1, I2C_MASTER);
-
-    /* Set Stop after programmed Count */
-    i2cSetStop(i2cREG1);
-
-    /* Transmit Start Condition */
-    i2cSetStart(i2cREG1);
-
-    i2cSendByte(i2cREG1, reg); // send the address register
-
-    /* Wait until Bus Busy is cleared */
-    while(i2cIsBusBusy(i2cREG1) == true);
-
-    /* Wait until Stop is detected */
-    while(i2cIsStopDetected(i2cREG1) == 0);
-
-    /* Clear the Stop condition */
-    i2cClearSCD(i2cREG1);
-
-    // some delay to let the motor control process command
-    for(delay=0; delay<100000; delay++);
-
-    while(i2cIsMasterReady(i2cREG1) != true);
-    i2cSetSlaveAdd(i2cREG1, slaveAddr);
-    i2cSetDirection(i2cREG1, I2C_RECEIVER);
-    i2cSetCount(i2cREG1, dataSize);
-    i2cSetMode(i2cREG1, I2C_MASTER);
-    i2cSetStop(i2cREG1);
-    i2cSetStart(i2cREG1);
-    i2cReceive(i2cREG1, dataSize, data);
-    while(i2cIsBusBusy(i2cREG1) == true);
-    while(i2cIsStopDetected(i2cREG1) == 0);
-    i2cClearSCD(i2cREG1);
-    while(i2cIsMasterReady(i2cREG1) != true);
-}
-
-void i2cWriteRegisterSlave(uint8_t slaveAddr, I2cRegisterIds reg, uint8_t *data, uint8_t dataSize){
-
-    /* Configure address of Slave to talk to */
-    i2cSetSlaveAdd(i2cREG1, slaveAddr);
-
-    /* Set direction to Transmitter */
-    /* Note: Optional - It is done in Init */
-    i2cSetDirection(i2cREG1, I2C_TRANSMITTER);
-
-    /* Configure Data count */
-    /* Data Count + 1 ( Word Address) */
-    i2cSetCount(i2cREG1, dataSize + 1);
-
-    /* Set mode as Master */
-    i2cSetMode(i2cREG1, I2C_MASTER);
-
-    /* Set Stop after programmed Count */
-    i2cSetStop(i2cREG1);
-
-    /* Transmit Start Condition */
-    i2cSetStart(i2cREG1);
-
-    /* Send the Word Address */
-    i2cSendByte(i2cREG1, reg);
-
-    /* Tranmit DATA_COUNT number of data in Polling mode */
-    i2cSend(i2cREG1, dataSize, data);
-
-    /* Wait until Bus Busy is cleared */
-    while(i2cIsBusBusy(i2cREG1) == true);
-
-    /* Wait until Stop is detected */
-    while(i2cIsStopDetected(i2cREG1) == 0);
-
-    /* Clear the Stop condition */
-    i2cClearSCD(i2cREG1);
-
-    while(i2cIsMasterReady(i2cREG1) != true);
-}
-
-void handleI2cMotorControlCommand(Motor motorId, I2cRegisterIds reg, uint8_t *data, uint8_t dataSize){
-
-    switch(reg){
-        case I2C_ADDRESS:
-            i2cReadRegisterSlave(SLAVE_BASE_ADDRESS+motorId, reg, data, dataSize);
-            break;
-        case RELATIVE_TARGET_POSITION:
-            i2cWriteRegisterSlave(SLAVE_BASE_ADDRESS+motorId, reg, data, dataSize);
-            break;
-        case TARGET_SPEED:
-            i2cWriteRegisterSlave(SLAVE_BASE_ADDRESS+motorId, reg, data, dataSize);
-            break;
-        case CURRENT_POSITION:
-            i2cReadRegisterSlave(SLAVE_BASE_ADDRESS+motorId, reg, data, dataSize);
-            break;
-        case CURRENT_SPEED:
-            i2cReadRegisterSlave(SLAVE_BASE_ADDRESS+motorId, reg, data, dataSize);
-            break;
-        case MOTOR_CURRENT:
-            i2cReadRegisterSlave(SLAVE_BASE_ADDRESS+motorId, reg, data, dataSize);
-            break;
-        case P_CURRENT:
-            i2cWriteRegisterSlave(SLAVE_BASE_ADDRESS+motorId, reg, data, dataSize);
-            break;
-        case I_CURRENT:
-            i2cWriteRegisterSlave(SLAVE_BASE_ADDRESS+motorId, reg, data, dataSize);
-            break;
-        case P_SPEED:
-            i2cWriteRegisterSlave(SLAVE_BASE_ADDRESS+motorId, reg, data, dataSize);
-            break;
-        case I_SPEED:
-            i2cWriteRegisterSlave(SLAVE_BASE_ADDRESS+motorId, reg, data, dataSize);
-            break;
-        case ACC_RATE:
-            i2cWriteRegisterSlave(SLAVE_BASE_ADDRESS+motorId, reg, data, dataSize);
-            break;
-        case DEC_RATE:
-            i2cWriteRegisterSlave(SLAVE_BASE_ADDRESS+motorId, reg, data, dataSize);
-            break;
-        case CONTROL_REGISTER:
-            i2cWriteRegisterSlave(SLAVE_BASE_ADDRESS+motorId, reg, data, dataSize);
-            break;
-        case STATUS_REGISTER:
-            i2cReadRegisterSlave(SLAVE_BASE_ADDRESS+motorId, reg, data, dataSize);
-            break;
-        case FAULT_REGISTER:
-            i2cReadRegisterSlave(SLAVE_BASE_ADDRESS+motorId, reg, data, dataSize);
-            break;
-    }
-}
-
-void main(void)
-{
-    CubeRoverNetworkManager wf121;
-    uint16_t byteRead = 0;
-
->>>>>>> 891f75a2
     /* USER CODE BEGIN (3) */
 
     gioInit();
@@ -232,75 +38,6 @@
 
     constructApp();
 
-<<<<<<< HEAD
-=======
-    while(1){
-
-        wf121.UpdateNetworkManager();
-
-        // Get the header first
-        wf121.ReceiveUdpData(g_rxBuffer, 1, &byteRead, UdpReadMode::WAIT_UNTIL_READY | UdpReadMode::NORMAL_READ, 1000);
-
-        if(byteRead > 0){
-            uint8_t sizeOfReply = 0;
-            switch(g_rxBuffer[0]){
-                case TGT_SPEED_MOTOR_LEFT:
-                    wf121.ReceiveUdpData(g_rxBuffer, 4, &byteRead, UdpReadMode::WAIT_UNTIL_READY | UdpReadMode::NORMAL_READ, 10);
-                    handleI2cMotorControlCommand(MOTOR_FRONT_LEFT, TARGET_SPEED, g_rxBuffer, 2);
-                    handleI2cMotorControlCommand(MOTOR_REAR_LEFT, TARGET_SPEED, g_rxBuffer+2, 2);
-                    break;
-                case TGT_SPEED_MOTOR_RIGHT:
-                    wf121.ReceiveUdpData(g_rxBuffer, 4, &byteRead, UdpReadMode::WAIT_UNTIL_READY | UdpReadMode::NORMAL_READ, 10);
-                    handleI2cMotorControlCommand(MOTOR_FRONT_RIGHT, TARGET_SPEED, g_rxBuffer, 2);
-                    handleI2cMotorControlCommand(MOTOR_REAR_RIGHT, TARGET_SPEED, g_rxBuffer+2, 2);
-                    break;
-                case TGT_POSITION_MOTOR_LEFT:
-                    wf121.ReceiveUdpData(g_rxBuffer, 4, &byteRead, UdpReadMode::WAIT_UNTIL_READY | UdpReadMode::NORMAL_READ, 10);
-                    handleI2cMotorControlCommand(MOTOR_FRONT_LEFT, RELATIVE_TARGET_POSITION, g_rxBuffer, 4);
-                    handleI2cMotorControlCommand(MOTOR_REAR_LEFT, RELATIVE_TARGET_POSITION, g_rxBuffer, 4);
-                    break;
-                case TGT_POSITION_MOTOR_RIGHT:
-                    wf121.ReceiveUdpData(g_rxBuffer, 4, &byteRead, UdpReadMode::WAIT_UNTIL_READY | UdpReadMode::NORMAL_READ, 10);
-                    handleI2cMotorControlCommand(MOTOR_FRONT_RIGHT, RELATIVE_TARGET_POSITION, g_rxBuffer, 4);
-                    handleI2cMotorControlCommand(MOTOR_REAR_RIGHT, RELATIVE_TARGET_POSITION, g_rxBuffer, 4);
-                    break;
-                case RUN:
-                case STOP:
-                    wf121.ReceiveUdpData(g_rxBuffer, 1, &byteRead, UdpReadMode::WAIT_UNTIL_READY | UdpReadMode::NORMAL_READ, 10);
-                    handleI2cMotorControlCommand(MOTOR_FRONT_LEFT, CONTROL_REGISTER, g_rxBuffer, 1);
-                    handleI2cMotorControlCommand(MOTOR_FRONT_RIGHT, CONTROL_REGISTER, g_rxBuffer, 1);
-                    handleI2cMotorControlCommand(MOTOR_REAR_RIGHT, CONTROL_REGISTER, g_rxBuffer, 1);
-                    handleI2cMotorControlCommand(MOTOR_REAR_LEFT, CONTROL_REGISTER, g_rxBuffer, 1);
-                    break;
-                case GET_CURRENT:
-                    handleI2cMotorControlCommand(MOTOR_FRONT_LEFT, MOTOR_CURRENT, g_txBuffer+1, 4);
-                    handleI2cMotorControlCommand(MOTOR_REAR_LEFT, MOTOR_CURRENT, g_txBuffer+5, 4);
-                    handleI2cMotorControlCommand(MOTOR_FRONT_RIGHT, MOTOR_CURRENT, g_txBuffer+9, 4);
-                    handleI2cMotorControlCommand(MOTOR_REAR_RIGHT, MOTOR_CURRENT, g_txBuffer+13, 4);
-                    sizeOfReply = 17;
-                    break;
-                case GET_POSITION:
-                    handleI2cMotorControlCommand(MOTOR_FRONT_LEFT, CURRENT_POSITION, g_txBuffer+1, 4);
-                    handleI2cMotorControlCommand(MOTOR_REAR_LEFT, CURRENT_POSITION, g_txBuffer+5, 4);
-                    handleI2cMotorControlCommand(MOTOR_FRONT_RIGHT, CURRENT_POSITION, g_txBuffer+9, 4);
-                    handleI2cMotorControlCommand(MOTOR_REAR_RIGHT, CURRENT_POSITION, g_txBuffer+13, 4);
-                    sizeOfReply = 17;
-                    break;
-                case GET_STATUS:
-                    handleI2cMotorControlCommand(MOTOR_FRONT_LEFT, STATUS_REGISTER, g_txBuffer+1, 1);
-                    //handleI2cMotorControlCommand(MOTOR_FRONT_RIGHT, STATUS_REGISTER, g_txBuffer+2, 1);
-                    //handleI2cMotorControlCommand(MOTOR_REAR_RIGHT, STATUS_REGISTER, g_txBuffer+3, 1);
-                    //handleI2cMotorControlCommand(MOTOR_REAR_LEFT, STATUS_REGISTER, g_txBuffer+4, 1);
-                    sizeOfReply = 1;
-                    break;
-            }
-
-            g_txBuffer[0] = g_rxBuffer[0];
-            wf121.SendUdpData(g_txBuffer, sizeOfReply, 10000);
-        }
-    }
-
->>>>>>> 891f75a2
     vTaskStartScheduler();
 
     //if it reaches that point, there is a problem with RTOS.
