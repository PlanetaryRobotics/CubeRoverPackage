#include "include/i2c.h"

extern float battery_charge;
extern float battery_voltage;
extern float battery_current;
extern float fuel_gauge_temp;
int32_t raw_battery_charge;
int32_t raw_battery_voltage;
int32_t raw_battery_current;
int32_t raw_fuel_gauge_temp;

extern uint8_t fuel_gauge_status_reg;
uint8_t control_reg;

/*
 * File for interfacing with I2C protocol hardware module
 *
 * I2C communication uses eUSCI_B0 (power circuitry)
 */

/* Used to track the state of the software state machine*/
I2C_Mode MasterMode = IDLE_MODE;

/* The Register Address/Command to use*/
uint8_t TransmitRegAddr = 0;

// initialize buffers and their corresponding byte counters
uint8_t ReceiveBuffer[I2C_RX_BUFFER_MAX_SIZE] = {0};
uint8_t RXByteCtr = 0;
uint8_t ReceiveIndex = 0;
uint8_t TransmitBuffer[I2C_TX_BUFFER_MAX_SIZE] = {0};
uint8_t TXByteCtr = 0;
uint8_t TransmitIndex = 0;

/* uart0 rx handler (will only be called after SLIP packet fully received) */
void (*i2c_rx_handler)(uint16_t len, struct buffer *buf) = (void *)(0);


/* init function */
void i2c_init() {
    // Configure i2c interface
    // TODO: are these correct?
    P1SEL1 |= BIT6; // P1.6 SDA
    P1SEL1 |= BIT7; // P1.7 SCL

    // may want to try this for pins:
//    P7SEL0 |= BIT0 | BIT1;
//    P7SEL1 &= ~(BIT0 | BIT1);

    UCB2CTLW0 = UCSWRST;                      // Enable SW reset
    UCB2CTLW0 |= UCMODE_3 | UCMST | UCSSEL__SMCLK | UCSYNC; // I2C master mode, SMCLK
    UCB2BRW = 160;                            // fSCL = SMCLK/160 = ~100kHz
    UCB2I2CSA = I2C_SLAVE_ADDR;                   // Slave Address
    UCB2CTLW0 &= ~UCSWRST;                    // Clear SW reset, resume operation
    UCB2IE |= UCNACKIE;
}


/* For slave device with dev_addr, read the data specified in slaves reg_addr.
 * The received data is available in ReceiveBuffer
 *
 * dev_addr: The slave device address.
 *           Example: I2C_SLAVE_ADDR
 * reg_addr: The register or command to send to the slave.
 *           Example: CMD_TYPE_0_SLAVE
 * count: The length of data to read
 *           Example: TYPE_0_LENGTH
 *  */
I2C_Mode I2C_Master_ReadReg(uint8_t dev_addr, uint8_t reg_addr, uint8_t count)
{
    /* Initialize state machine */
    MasterMode = TX_REG_ADDRESS_MODE;
    TransmitRegAddr = reg_addr;
    RXByteCtr = count;
    TXByteCtr = 0;
    ReceiveIndex = 0;
    TransmitIndex = 0;

    /* Initialize slave address and interrupts */
    UCB2I2CSA = dev_addr;
    UCB2IFG &= ~(UCTXIFG + UCRXIFG);       // Clear any pending interrupts
    UCB2IE &= ~UCRXIE;                       // Disable RX interrupt
    UCB2IE |= UCTXIE;                        // Enable TX interrupt

    UCB2CTLW0 |= UCTR + UCTXSTT;             // I2C TX, start condition
    __bis_SR_register(LPM0_bits + GIE);              // Enter LPM0 w/ interrupts

    return MasterMode;

}

/* For slave device with dev_addr, writes the data specified in *reg_data
 *
 * dev_addr: The slave device address.
 *           Example: I2C_SLAVE_ADDR
 * reg_addr: The register or command to send to the slave.
 *           Example: CMD_TYPE_0_MASTER
 * *reg_data: The buffer to write
 *           Example: MasterType0
 * count: The length of *reg_data
 *           Example: TYPE_0_LENGTH
 *  */
I2C_Mode I2C_Master_WriteReg(uint8_t dev_addr, uint8_t reg_addr, uint8_t *reg_data, uint8_t count)
{
    /* Initialize state machine */
    MasterMode = TX_REG_ADDRESS_MODE;
    TransmitRegAddr = reg_addr;

    //Copy register data to TransmitBuffer
    CopyArray(reg_data, TransmitBuffer, count);

    TXByteCtr = count;
    RXByteCtr = 0;
    ReceiveIndex = 0;
    TransmitIndex = 0;

    /* Initialize slave address and interrupts */
    UCB2I2CSA = dev_addr;
    UCB2IFG &= ~(UCTXIFG + UCRXIFG);       // Clear any pending interrupts
    UCB2IE &= ~UCRXIE;                       // Disable RX interrupt
    UCB2IE |= UCTXIE;                        // Enable TX interrupt

    UCB2CTLW0 |= UCTR + UCTXSTT;             // I2C TX, start condition
    __bis_SR_register(LPM0_bits + GIE);              // Enter LPM0 w/ interrupts

    return MasterMode;
}

void CopyArray(uint8_t *source, uint8_t *dest, uint8_t count)
{
    uint8_t copyIndex = 0;
    for (copyIndex = 0; copyIndex < count; copyIndex++)
    {
        dest[copyIndex] = source[copyIndex];
    }
}

void updateGaugeReadings(){
    // set ADC to read voltage/curr/temp every 10 sec
    control_reg = 0b01101001;
    // set control_reg[7:6] to 01 do one conversion, 10 to convert every 10s,
    //      set to 00 to sleep, set to 11 to continuously convert
    // set control_reg[5:3] to 101 for M of 1024 for coulomb counter (see datasheet)
    // control_ref[2:1] not used on SBC (pin its related to is floating)
    // set control_reg[0] to 0 to drastically reduce current consumption (no conversions though)
    I2C_Master_WriteReg(I2C_SLAVE_ADDR, CONTROL, &control_reg, 1);
}

<<<<<<< HEAD
void i2c_tx_blocking(uint16_t len, unsigned char *buf) {
=======
void fuelGaugeLowPower(){
    // shut off all analog parts of fuel gauge circuit by setting LSB of control register to 0
    control_reg = 0b00101000;
    I2C_Master_WriteReg(I2C_SLAVE_ADDR, CONTROL, &control_reg, 1);
}

void readBatteryCharge(){
    I2C_Master_ReadReg(I2C_SLAVE_ADDR, ACCUMULATED_CHARGE_LSB, I2C_RX_BUFFER_MAX_SIZE);
    CopyArray((uint8_t*)ReceiveBuffer, (uint8_t*)&raw_battery_charge, I2C_RX_BUFFER_MAX_SIZE);
    raw_battery_charge = raw_battery_charge >> 16; //shift to make space for 2 MSB bytes
    I2C_Master_ReadReg(I2C_SLAVE_ADDR, ACCUMULATED_CHARGE_MSB, I2C_RX_BUFFER_MAX_SIZE);
    CopyArray((uint8_t*)ReceiveBuffer, (uint8_t*)&raw_battery_charge, I2C_RX_BUFFER_MAX_SIZE);

    // charge as a percent of maximum battery capacity
    battery_charge = 100 * raw_battery_charge / 41177;
}

void readBatteryVoltage(){
    I2C_Master_ReadReg(I2C_SLAVE_ADDR, VOLTAGE_LSB, I2C_RX_BUFFER_MAX_SIZE);
    CopyArray((uint8_t*)ReceiveBuffer, (uint8_t*)&raw_battery_voltage, I2C_RX_BUFFER_MAX_SIZE);
    raw_battery_voltage = raw_battery_voltage >> 16; //shift to make space for 2 MSB bytes
    I2C_Master_ReadReg(I2C_SLAVE_ADDR, VOLTAGE_MSB, I2C_RX_BUFFER_MAX_SIZE);
    CopyArray((uint8_t*)ReceiveBuffer, (uint8_t*)&raw_battery_voltage, I2C_RX_BUFFER_MAX_SIZE);

    // convert raw reading to decimal in Volts
    battery_voltage = 70.8 * (raw_battery_voltage >> 16); // shift instead of dividing by 65535;
}

void readBatteryCurrent(){
    I2C_Master_ReadReg(I2C_SLAVE_ADDR, CURRENT_LSB, I2C_RX_BUFFER_MAX_SIZE);
    CopyArray((uint8_t*)ReceiveBuffer, (uint8_t*)&raw_battery_current, I2C_RX_BUFFER_MAX_SIZE);
    raw_battery_current = raw_battery_current >> 16; //shift to make space for 2 MSB bytes
    I2C_Master_ReadReg(I2C_SLAVE_ADDR, CURRENT_MSB, I2C_RX_BUFFER_MAX_SIZE);
    CopyArray((uint8_t*)ReceiveBuffer, (uint8_t*)&raw_battery_current, I2C_RX_BUFFER_MAX_SIZE);

    // convert raw reading to decimal in milli-Amps
    battery_current = 64 * (raw_battery_current - 32767) / 50 / 32767;
}

void readGaugeTemp(){
    I2C_Master_ReadReg(I2C_SLAVE_ADDR, TEMPERATURE_LSB, I2C_RX_BUFFER_MAX_SIZE);
    CopyArray((uint8_t*)ReceiveBuffer, (uint8_t*)&raw_fuel_gauge_temp, I2C_RX_BUFFER_MAX_SIZE);
    raw_fuel_gauge_temp = raw_fuel_gauge_temp >> 16; //shift to make space for 2 MSB bytes
    I2C_Master_ReadReg(I2C_SLAVE_ADDR, TEMPERATURE_MSB, I2C_RX_BUFFER_MAX_SIZE);
    CopyArray((uint8_t*)ReceiveBuffer, (uint8_t*)&raw_fuel_gauge_temp, I2C_RX_BUFFER_MAX_SIZE);

    // convert raw reading to decimal in Kelvin
    fuel_gauge_temp = 510 * raw_fuel_gauge_temp / 65535;
}

void readFuelGaugeControlRegister(){
    I2C_Master_ReadReg(I2C_SLAVE_ADDR, STATUS, 1);
    fuel_gauge_status_reg = ReceiveBuffer[0];
}

void initializeFuelGauge(){
    // voltage reading thresholds [0 -> 26 V]
    uint8_t init_tx_buffer[I2C_TX_BUFFER_MAX_SIZE] = {0x5, 0xE}; //voltage upper lim MSB
    I2C_Master_WriteReg(I2C_SLAVE_ADDR, VOLTAGE_THRESHOLD_HIGH_MSB, init_tx_buffer, I2C_TX_BUFFER_MAX_SIZE);
    init_tx_buffer[0] = 0x0; //voltage upper lim LSB
    init_tx_buffer[1] = 0x2;
    I2C_Master_WriteReg(I2C_SLAVE_ADDR, VOLTAGE_THRESHOLD_HIGH_LSB, init_tx_buffer, I2C_TX_BUFFER_MAX_SIZE);
    // voltage lower limit defaults to 0 already; don't need to set

    // current thresholds default to being as big as possible, don't want to make them smaller
    //      range is about -1.28A to 1.28 A

    // initialize charge register with maximum battery capacity (see data sheet for conversion from mAh, M is 4096)
    init_tx_buffer[0] = 0xA;
    init_tx_buffer[1] = 0x0;
    I2C_Master_WriteReg(I2C_SLAVE_ADDR, ACCUMULATED_CHARGE_MSB, init_tx_buffer, I2C_TX_BUFFER_MAX_SIZE);
    init_tx_buffer[0] = 0xD;
    init_tx_buffer[1] = 0x9;
    I2C_Master_WriteReg(I2C_SLAVE_ADDR, ACCUMULATED_CHARGE_LSB, init_tx_buffer, I2C_TX_BUFFER_MAX_SIZE);


    // set ADC to read voltage/curr/temp every 10 sec
    control_reg = 0b01101001;
    // set control_reg[7:6] to 01 do one conversion, 10 to convert every 10s,
    //      set to 00 to sleep, set to 11 to continuously convert
    // set control_reg[5:3] to 101 for M of 1024 for coulomb counter (see datasheet)
    // control_ref[2:1] not used on SBC (pin its related to is floating)
    // set control_reg[0] to 0 to drastically reduce current consumption (no conversions though)
    I2C_Master_WriteReg(I2C_SLAVE_ADDR, CONTROL, &control_reg, 1);
}

// TODO: what was this supposed to do?
void i2c_tx_blocking(uint16_t len, struct buffer *buf) {
>>>>>>> 83940dd8
    
}


//******************************************************************************
// I2C Interrupt ***************************************************************
//******************************************************************************

#if defined(__TI_COMPILER_VERSION__) || defined(__IAR_SYSTEMS_ICC__)
#pragma vector = USCI_B2_VECTOR
__interrupt void USCI_B2_ISR(void)
#elif defined(__GNUC__)
void __attribute__ ((interrupt(USCI_B2_VECTOR))) USCI_B2_ISR (void)
#else
#error Compiler not supported!
#endif
{
  //Must read from UCB2RXBUF
  uint8_t rx_val = 0;
  switch(__even_in_range(UCB2IV, USCI_I2C_UCBIT9IFG))
  {
    case USCI_NONE:          break;         // Vector 0: No interrupts
    case USCI_I2C_UCALIFG:   break;         // Vector 2: ALIFG
    case USCI_I2C_UCNACKIFG:                // Vector 4: NACKIFG
      break;
    case USCI_I2C_UCSTTIFG:  break;         // Vector 6: STTIFG
    case USCI_I2C_UCSTPIFG:  break;         // Vector 8: STPIFG
    case USCI_I2C_UCRXIFG3:  break;         // Vector 10: RXIFG3
    case USCI_I2C_UCTXIFG3:  break;         // Vector 12: TXIFG3
    case USCI_I2C_UCRXIFG2:  break;         // Vector 14: RXIFG2
    case USCI_I2C_UCTXIFG2:  break;         // Vector 16: TXIFG2
    case USCI_I2C_UCRXIFG1:  break;         // Vector 18: RXIFG1
    case USCI_I2C_UCTXIFG1:  break;         // Vector 20: TXIFG1
    case USCI_I2C_UCRXIFG0:                 // Vector 22: RXIFG0
        rx_val = UCB2RXBUF;
        if (RXByteCtr)
        {
          ReceiveBuffer[ReceiveIndex++] = rx_val;
          RXByteCtr--;
        }

        if (RXByteCtr == 1)
        {
          UCB2CTLW0 |= UCTXSTP;
        }
        else if (RXByteCtr == 0)
        {
          UCB2IE &= ~UCRXIE;
          MasterMode = IDLE_MODE;
          __bic_SR_register_on_exit(CPUOFF);      // Exit LPM0
        }
        break;
    case USCI_I2C_UCTXIFG0:                 // Vector 24: TXIFG0
        switch (MasterMode)
        {
          case TX_REG_ADDRESS_MODE:
              UCB2TXBUF = TransmitRegAddr;
              if (RXByteCtr)
                  MasterMode = SWITCH_TO_RX_MODE;   // Need to start receiving now
              else
                  MasterMode = TX_DATA_MODE;        // Continue to transmision with the data in Transmit Buffer
              break;

          case SWITCH_TO_RX_MODE:
              UCB2IE |= UCRXIE;              // Enable RX interrupt
              UCB2IE &= ~UCTXIE;             // Disable TX interrupt
              UCB2CTLW0 &= ~UCTR;            // Switch to receiver
              MasterMode = RX_DATA_MODE;    // State state is to receive data
              UCB2CTLW0 |= UCTXSTT;          // Send repeated start
              if (RXByteCtr == 1)
              {
                  //Must send stop since this is the N-1 byte
                  while((UCB2CTLW0 & UCTXSTT));
                  UCB2CTLW0 |= UCTXSTP;      // Send stop condition
              }
              break;

          case TX_DATA_MODE:
              if (TXByteCtr)
              {
                  UCB2TXBUF = TransmitBuffer[TransmitIndex++];
                  TXByteCtr--;
              }
              else
              {
                  //Done with transmission
                  UCB2CTLW0 |= UCTXSTP;     // Send stop condition
                  MasterMode = IDLE_MODE;
                  UCB2IE &= ~UCTXIE;                       // disable TX interrupt
                  __bic_SR_register_on_exit(CPUOFF);      // Exit LPM0
              }
              break;

          default:
              __no_operation();
              break;
        }
        break;
    default: break;
  }
}<|MERGE_RESOLUTION|>--- conflicted
+++ resolved
@@ -146,9 +146,6 @@
     I2C_Master_WriteReg(I2C_SLAVE_ADDR, CONTROL, &control_reg, 1);
 }
 
-<<<<<<< HEAD
-void i2c_tx_blocking(uint16_t len, unsigned char *buf) {
-=======
 void fuelGaugeLowPower(){
     // shut off all analog parts of fuel gauge circuit by setting LSB of control register to 0
     control_reg = 0b00101000;
@@ -234,13 +231,6 @@
     // set control_reg[0] to 0 to drastically reduce current consumption (no conversions though)
     I2C_Master_WriteReg(I2C_SLAVE_ADDR, CONTROL, &control_reg, 1);
 }
-
-// TODO: what was this supposed to do?
-void i2c_tx_blocking(uint16_t len, struct buffer *buf) {
->>>>>>> 83940dd8
-    
-}
-
 
 //******************************************************************************
 // I2C Interrupt ***************************************************************
