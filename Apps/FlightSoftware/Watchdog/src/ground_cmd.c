/*
 * ground_cmd.c
 *
 * Handle commands sent from the ground up to the watchdog
 *
 *  Created on: Nov. 29, 2020
 *      Author: ohnx
 */
#include <stdint.h>
#include "include/bsp.h"
#include "include/buffer.h"
#include "include/ip_udp.h"
#include "include/uart.h"
#include "include/adc.h"
#include "include/flags.h"
#include "include/i2c_sensors.h"

extern uint8_t heatingControlEnabled, heaterStatus; // from heater controller
extern uint16_t Kp_heater, heater_setpoint, heater_window, PWM_limit, heater_on_val, heater_off_val;

void enterMode(enum rover_state newstate);

/**
 * Handle watchdog reset-specific hardware commands
 */
uint8_t handle_watchdog_reset_cmd(uint8_t cmd) {
    switch(cmd) {
    /* 0x00: No Reset */
    case 0x00:
        break;
    /* 0x01: Reset Hercules */
    case 0x01:
        setHerculesReset();
        // queue up hercules unreset
        watchdog_flags |= WDFLAG_UNRESET_HERCULES;
        break;
    /* 0x02: Hercules Power On */
    case 0x02:
        powerOnHercules();
        break;
    /* 0x03: Hercules Power Off */
    case 0x03:
        powerOffHercules();
        break;
    /* 0x04: Reset Radio */
    case 0x04:
        setRadioReset();
        // queue up an radio unreset
        watchdog_flags |= WDFLAG_UNRESET_RADIO1;
        break;
    /* 0x05: Radio Power On */
    case 0x05:
        powerOnRadio();
        break;
    /* 0x06: Radio Power Off */
    case 0x06:
        powerOffRadio();
        break;
    /* 0x07: Reset Camera FPGA */
    case 0x07:
        setFPGAReset();
        // queue up the fpga unreset
        watchdog_flags |= WDFLAG_UNRESET_FPGA;
        break;
    /* 0x08: Camera FPGA Power On */
    case 0x08:
        powerOnFpga();
        break;
    /* 0x09: Camera FPGA Power Off */
    case 0x09:
        powerOffFpga();
        break;
    /* 0x0A: Reset Motor 1 */
    case 0x0A:
        setMotor1Reset();
        // queue up the motor 1 unreset
        watchdog_flags |= WDFLAG_UNRESET_MOTOR1;
        break;
    /* 0x0B: Reset Motor 2 */
    case 0x0B:
        setMotor2Reset();
        // queue up the motor 2 unreset
        watchdog_flags |= WDFLAG_UNRESET_MOTOR2;
        break;
    /* 0x0C: Reset Motor 3 */
    case 0x0C:
        setMotor3Reset();
        // queue up the motor 3 unreset
        watchdog_flags |= WDFLAG_UNRESET_MOTOR3;
        break;
    /* 0x0D: Reset Motor 4 */
    case 0x0D:
        setMotor4Reset();
        // queue up the motor 4 unreset
        watchdog_flags |= WDFLAG_UNRESET_MOTOR4;
        break;
    /* 0x0E: Reset All Motors */
    case 0x0E:
        setMotorsReset();
        // queue up all the motor unresets
        watchdog_flags |= WDFLAG_UNRESET_MOTOR1 | WDFLAG_UNRESET_MOTOR2 |
                          WDFLAG_UNRESET_MOTOR3 | WDFLAG_UNRESET_MOTOR4;
        break;
    /* 0x0F: All Motors Power On */
    case 0x0F:
        powerOnMotors();
        break;
    /* 0x10: All Motors Power Off */
    case 0x10:
        powerOffMotors();
        break;
    /* 0x11: Reset 3.3 EN */
    case 0x11:
        disable3V3PowerRail();
        // queue up 3V3 rail on again
        watchdog_flags |= WDFLAG_UNRESET_3V3;
        break;
    /* 0x12: 3.3 EN On */
    case 0x12:
        enable3V3PowerRail();
        break;
    /* 0x13: 3.3 EN Off */
    case 0x13:
        disable3V3PowerRail();
        break;
    /* 0x14: Reset 24 EN */
    case 0x14:
        disable24VPowerRail();
        // queue up 24V rail on again
        watchdog_flags |= WDFLAG_UNRESET_24V;
        break;
    /* 0x15: 24 EN On */
    case 0x15:
        enable24VPowerRail();
        break;
    /* 0x16: 24 EN Off */
    case 0x16:
        disable24VPowerRail();
        break;
    /* 0xEE: Deploy */
    case 0xEE:
        /* WOOT WOOT! WE ARE ON TO THE MOON, FOLKS */
        /* ref: https://docs.google.com/document/d/1dKLlBcIIVo8t1bGu3jNiHobGMavA3I2al0cncj3ZAhE/edit */
        setDeploy();
        break;
    /* 0x18: Unset deploy */
    case 0x18:
        unsetDeploy();
        break;
    /* 0x19: FPGA camera select #0 */
    case 0x19:
        fpgaCameraSelectLo();
        break;
    /* 0x1A: FPGA camera select #1 */
    case 0x1A:
        fpgaCameraSelectHi();
        break;
    /* 0x1B: Start battery charging */
    case 0x1B:
        startChargingBatteries();
        break;
    case 0x1C:
        stopChargingBatteries();
        break;
    /* 0x1F: heater control off */
    case 0x1F:
        heatingControlEnabled = 1;
        break;
    /* 0x20: heater control on */
    case 0x20:
        heatingControlEnabled = 0;
        TB0CCR2 = 0;
        break;
    default:
        /* invalid command */
        return 0xff;
    }
    /* all ok */
    return 0;
}


#define GNDRESP_ENONE        0
#define GNDRESP_EPACKETLEN   1
#define GNDRESP_ECHKSM       2
#define GNDRESP_EMODID       3
#define GNDRESP_ECMDID       4
#define GNDRESP_ECMDPARAM    5
#define GNDRESP_ECMDSEQ      6

#define GNDRESP_DEPLOY       96

/**
 * Reply to a ground command
 *
 * @param cmdid: Command ID replying to (may be 0 if entire packet invalid)
 * @param error_no: Error GNDRESP_E*
 */

void reply_ground_cmd(uint8_t cmdid, uint8_t error_no) {
    uint8_t send_buf[3];

    // fill the buffer
    send_buf[0] = 0x0A;
    send_buf[1] = cmdid;
    send_buf[2] = error_no;

    // send the bytes
    ipudp_send_packet(send_buf, 3);
}

/**
 * Handle a ground command
 * @param buf: Pointer to the first serialized object byte
 * @param buf_len: Length of the buffer
 */
uint8_t lastcmd;
void handle_ground_cmd(unsigned char *buf, uint16_t buf_len) {
    if (buf_len < 3) {
        /* invalid packet length */
        reply_ground_cmd(0, GNDRESP_EPACKETLEN);
        return;
    }
    if (buf[1] != 0x10) {
        /* module ID invalid */
        reply_ground_cmd(0, GNDRESP_EMODID);
        return;
    }
    switch (buf[0]) {
    case 0x00:
        /* watchdog system reset commands */
        if (handle_watchdog_reset_cmd(buf[2])) {
            /* invalid argument */
            reply_ground_cmd(0, GNDRESP_ECMDPARAM);
            return;
        }
        break;
    case 0x01:
        /* power on all systems */
        if (buf[2] != 0x60) {
            /* magic bad */
            reply_ground_cmd(0, GNDRESP_ECMDPARAM);
            return;
        } else if (rovstate != RS_SERVICE) {
            /* not in the right state to transition to mission mode */
            reply_ground_cmd(0, GNDRESP_ECMDSEQ);
            return;
        }
        /* all checks pass, enter mission mode */
        enterMode(RS_MISSION);
        break;
    case 0x02:
        //TODO: disengage from lander (deploy) - watchdog only
        setDeploy();
        reply_ground_cmd(0, GNDRESP_DEPLOY);
        break;
    case 0x03:
        break;//TODO: switch connection mode
    case 0x04: //TODO: un-disengage from lander (un-deploy)
        unsetDeploy();
        break;
    case 0xAA:
        /* set thermistor Kp (little endian) */
        Kp_heater = buf[3] << 8 | buf[2];
        break;
    case 0xAB:
        /* Set Automatic Heater On Value; turn on heater when temp is below this */
        heater_on_val = buf[3] << 8 | buf[2];
        break;
    case 0xAC:
        /* Set Automatic Heater Off Value; turn off heater when temp is above this */
        heater_off_val = buf[3] << 8 | buf[2];
        break;
    case 0xAD:
        /* Set Heater Duty Cycle Max */
        PWM_limit = buf[3] << 8 | buf[2];
        break;
    case 0xAE:
        /* Set Heater Duty Cycle Period */
        TB0CCR0 = buf[3] << 8 | buf[2];
        break;
    case 0xAF:
        /* set heater window */
        // [DEPCRECATED]
//        heater_window = buf[3] << 8 | buf[2];
        break;
    case 0xDA:
        /* set thermistor V setpoint */
        heater_setpoint = buf[3] << 8 | buf[2];
        break;
    case 0xEA:
        /* Enter sleep mode */
        if (buf[2] != 0x77) {
            /* magic bad */
            reply_ground_cmd(0, GNDRESP_ECMDPARAM);
            return;
        } else if (rovstate != RS_KEEPALIVE) {
            /* not in the right state to transition to mission mode */
            reply_ground_cmd(0, GNDRESP_ECMDSEQ);
            return;
        }
        /* all checks pass, enter sleep mode */
        enterMode(RS_SLEEP);
        break;
    case 0xEB:
        /* Enter keepalive mode */
        if (buf[2] != 0x77) {
            /* magic bad */
            reply_ground_cmd(0, GNDRESP_ECMDPARAM);
            return;
        } else if (rovstate != RS_SLEEP || rovstate != RS_SERVICE) {
            /* not in the right state to transition to keepalive mode */
            reply_ground_cmd(0, GNDRESP_ECMDSEQ);
            return;
        }
        /* all checks pass, enter keepalive mode */
        enterMode(RS_KEEPALIVE);
        break;
    case 0xEC:
        /* Enter service mode */
        if (buf[2] != 0x77) {
            /* magic bad */
            reply_ground_cmd(0, GNDRESP_ECMDPARAM);
            return;
        } else if (rovstate == RS_KEEPALIVE) {
            /* all checks pass, enter service mode */
            enterMode(RS_SERVICE);
            break;
        } else if (rovstate == RS_MISSION) {
            /* confirmation checks */
            if (lastcmd == 0xEC) {
                /* all checks pass, enter service mode */
                enterMode(RS_SERVICE);
                break;
            }
        }

        /* not in the right state to transition to service mode */
        reply_ground_cmd(0, GNDRESP_ECMDSEQ);
        return;
    default:
        /* invalid command */
        reply_ground_cmd(buf[0], GNDRESP_ECMDID);
        return;
    }
    // command successful
    reply_ground_cmd(buf[0], GNDRESP_ENONE);
}

/**
 * Parse a ground command
 *
 * @param pp: Buffer containing the parsed packet. idx = index to start parsing at
 * and used = maximum value of idx
 */
void parse_ground_cmd(struct buffer *pp) {
    unsigned char *buf;
    uint16_t pp_len, packet_len;

    /* parse the ip and udp headers */
    buf = ipudp_parse_packet(pp, &pp_len);
    if (!buf) {
        /* malformed packet */
        reply_ground_cmd(0, GNDRESP_EPACKETLEN);
        return;
    }

    /* check that the length is greater than the base sane amount */
    // TODO: pp->used < pp_len ||  check ?
    if (pp_len < 11) {
        /* malformed packet length */
        reply_ground_cmd(0, GNDRESP_EPACKETLEN);
        return;
    }

    /* first is sequence number */
    /* TODO: sequence number */
    /* next is two bytes, little endian, representing length of the packet */
    packet_len = buf[2] << 8 | buf[1];
    /* check that the length is right */
    if ((packet_len + 4) != pp_len) {
        /* malformed packet length */
        reply_ground_cmd(0, GNDRESP_EPACKETLEN);
        return;
    }

    /* TODO: check the checksum */
    (void)(buf[3]);

    /* get the type (should be 000BADA55 for hercules) */
    if (buf[4] == 0xEE && buf[5] == 0xFF && buf[6] == 0x00 && buf[7] == 0xC0) {
        /* command */
        handle_ground_cmd(buf + 8, pp_len - 8);
        lastcmd = buf[8];
    } else {
        /* forward it on to hercules */
        // copy the buffer into the hercules buffer
        memcpy(hercbuf.buf + hercbuf.used, buf, pp_len); // @suppress("Invalid arguments")
        hercbuf.used += pp_len;
        if (hercbuf.used > BUFFER_SIZE) {
            // TODO: better logic here. should overwrite old like a ring buffer, not just
            // reset from 0
            hercbuf.used = 0;
        }
    }

    /* done parsing */
    // TODO: multiple packets? handle.
    pp->used = 0;
    pp->idx = 0;
}

/**
 * Send the earth heartbeat
 */
void send_earth_heartbeat(I2C_Sensors__Readings *i2cReadings) {
    static uint8_t counter = 0;
<<<<<<< HEAD
    uint8_t send_buf[32];

    // build the packet
    send_buf[0] = 0xFF;

    if (rovstate == RS_SERVICE || rovstate == RS_MISSION) {
        // send adc value temperature
        send_buf[1] = (uint8_t)(adc_values[ADC_TEMP_IDX]);
        send_buf[2] = (uint8_t)(adc_values[ADC_TEMP_IDX] >> 8);

        // send adc value temperature
        send_buf[3] = (uint8_t)(raw_battery_charge[0]);
        send_buf[4] = (uint8_t)(raw_battery_charge[1]);

        // send adc value temperature
        send_buf[5] = (uint8_t)(raw_battery_voltage[0]);
        send_buf[6] = (uint8_t)(raw_battery_voltage[1]);

        // send adc value temperature
        send_buf[7] = (uint8_t)(raw_battery_current[0]);
        send_buf[8] = (uint8_t)(raw_battery_current[1]);

        // send adc value temperature
        send_buf[9] = (uint8_t)(raw_fuel_gauge_temp[0]);
        send_buf[10] = (uint8_t)(raw_fuel_gauge_temp[1]);

        // send ASDF
        send_buf[11] = (uint8_t)(Kp_heater);
        send_buf[12] = (uint8_t)(Kp_heater >> 8);

        // send ASDF
        send_buf[13] = (uint8_t)(heater_setpoint);
        send_buf[14] = (uint8_t)(heater_setpoint >> 8);

        // send ASDF
        send_buf[15] = (uint8_t)(heater_window);
        send_buf[16] = (uint8_t)(heater_window >> 8);

        // send ASDF
        send_buf[17] = (uint8_t)(PWM_limit);
        send_buf[18] = (uint8_t)(PWM_limit >> 8);

        // send ASDF

        // send the current heating status
        send_buf[19] = 0;
        send_buf[20] = heaterStatus;
        send_buf[21] = heatingControlEnabled;
        switch (rovstate) {
        case RS_SLEEP:
            send_buf[19] |= 0x02;
            break;
        case RS_SERVICE:
            send_buf[19] |= 0x04;
            break;
        case RS_KEEPALIVE:
            send_buf[19] |= 0x08;
            break;
        case RS_MISSION:
            send_buf[19] |= 0x10;
            break;
        case RS_FAULT:
            send_buf[19] |= 0x20;
            break;
        }

        // send ASDF
        send_buf[22] = (uint8_t)(TB0CCR2);
        send_buf[23] = (uint8_t)(TB0CCR2 >> 8);

        // send the packet!
        ipudp_send_packet(send_buf, 24); // @suppress("Invalid arguments")
    } else if (rovstate == RS_KEEPALIVE) {
        if (counter % 3 != 2) {
            // send every 2 seconds
            counter++;
            return;
        }
        counter = 0;

        send_buf[1] = (uint8_t)(adc_values[ADC_BATT_LEVEL_IDX] >> 5);
        send_buf[1] = send_buf[1] << 1;
        send_buf[1] |= heaterStatus & 0x1;

        send_buf[2] = (uint8_t)(adc_values[ADC_TEMP_IDX] >> 4);

        ipudp_send_packet(send_buf, 3);
    }
}

=======
    uint8_t send_buf[4];
    if (counter % 3 != 2) {
        // send every 3 timer ticks (15 seconds)
        counter++;
        return;
    }

    ////  Flight-spec heartbeats
    send_buf[0] = 0xFF;
    send_buf[1] = (uint8_t)(i2cReadings->batt_charge_telem << 1);
    // send heater on status
    send_buf[1] |= heaterStatus & 0x1;
    // battery current
    send_buf[2] = (uint8_t)(i2cReadings->batt_curr_telem << 1);
    // send voltage nominal status (1=good, 0=too low)
    // check if batt voltage is above 16.59 V (~10% above discharge cutoff)
    send_buf[2] |= (i2cReadings->raw_battery_voltage[0] > 0x3B); // check if batt voltage is above 16.59 V (~10% above discharge cutoff)

    // send the thermistor temperature (12 bits to 8 bits)
    send_buf[3] = (uint8_t)(adc_values[ADC_TEMP_IDX] >> 4);

    // send the packet!
    ipudp_send_packet(send_buf, 4); // @suppress("Invalid arguments")
}
>>>>>>> c6a441fb
<|MERGE_RESOLUTION|>--- conflicted
+++ resolved
@@ -415,7 +415,6 @@
  */
 void send_earth_heartbeat(I2C_Sensors__Readings *i2cReadings) {
     static uint8_t counter = 0;
-<<<<<<< HEAD
     uint8_t send_buf[32];
 
     // build the packet
@@ -489,46 +488,20 @@
         // send the packet!
         ipudp_send_packet(send_buf, 24); // @suppress("Invalid arguments")
     } else if (rovstate == RS_KEEPALIVE) {
-        if (counter % 3 != 2) {
-            // send every 2 seconds
-            counter++;
-            return;
-        }
-        counter = 0;
-
-        send_buf[1] = (uint8_t)(adc_values[ADC_BATT_LEVEL_IDX] >> 5);
-        send_buf[1] = send_buf[1] << 1;
-        send_buf[1] |= heaterStatus & 0x1;
-
-        send_buf[2] = (uint8_t)(adc_values[ADC_TEMP_IDX] >> 4);
-
-        ipudp_send_packet(send_buf, 3);
-    }
-}
-
-=======
-    uint8_t send_buf[4];
-    if (counter % 3 != 2) {
-        // send every 3 timer ticks (15 seconds)
-        counter++;
-        return;
-    }
-
-    ////  Flight-spec heartbeats
-    send_buf[0] = 0xFF;
-    send_buf[1] = (uint8_t)(i2cReadings->batt_charge_telem << 1);
-    // send heater on status
-    send_buf[1] |= heaterStatus & 0x1;
-    // battery current
-    send_buf[2] = (uint8_t)(i2cReadings->batt_curr_telem << 1);
-    // send voltage nominal status (1=good, 0=too low)
-    // check if batt voltage is above 16.59 V (~10% above discharge cutoff)
-    send_buf[2] |= (i2cReadings->raw_battery_voltage[0] > 0x3B); // check if batt voltage is above 16.59 V (~10% above discharge cutoff)
-
-    // send the thermistor temperature (12 bits to 8 bits)
-    send_buf[3] = (uint8_t)(adc_values[ADC_TEMP_IDX] >> 4);
-
-    // send the packet!
-    ipudp_send_packet(send_buf, 4); // @suppress("Invalid arguments")
-}
->>>>>>> c6a441fb
+      ////  Flight-spec heartbeats
+      send_buf[1] = (uint8_t)(i2cReadings->batt_charge_telem << 1);
+      // send heater on status
+      send_buf[1] |= heaterStatus & 0x1;
+      // battery current
+      send_buf[2] = (uint8_t)(i2cReadings->batt_curr_telem << 1);
+      // send voltage nominal status (1=good, 0=too low)
+      // check if batt voltage is above 16.59 V (~10% above discharge cutoff)
+      send_buf[2] |= (i2cReadings->raw_battery_voltage[0] > 0x3B); // check if batt voltage is above 16.59 V (~10% above discharge cutoff)
+
+      // send the thermistor temperature (12 bits to 8 bits)
+      send_buf[3] = (uint8_t)(adc_values[ADC_TEMP_IDX] >> 4);
+
+      // send the packet!
+      ipudp_send_packet(send_buf, 4); // @suppress("Invalid arguments")
+    }
+}