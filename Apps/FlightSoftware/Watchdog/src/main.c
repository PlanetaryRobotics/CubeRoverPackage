--- conflicted
+++ resolved
@@ -1,263 +1,258 @@
-#include <msp430.h>
-#include <stdlib.h>
-
-#include "include/buffer.h"
-#include "include/uart.h"
-#include "include/bsp.h"
-#include "include/adc.h"
-#include "include/flags.h"
-<<<<<<< HEAD
-#include "include/i2c.h"
-=======
-#include "include/ip_udp.h"
-#include "include/watchdog.h"
->>>>>>> 19584f60
-
-/* define all of the buffers used in other files */
-__volatile struct buffer pbuf, uart0rx, uart0tx, uart1rx, uart1tx;
-__volatile struct small_buffer i2crx, i2ctx;
-__volatile uint16_t loop_flags;
-
-/**
- * main.c
- */
-
-enum rover_state rovstate;
-
-void enterMode(enum rover_state newstate) {
-    switch (newstate) {
-    case RS_LANDER:
-        /* monitor only lander voltages */
-        adc_setup_lander();
-        break;
-    case RS_MISSION:
-        /* bootup process - enable all rails */
-        enable3V3PowerRail();
-        //enable24VPowerRail();
-        enableBatteries();
-
-        /* start monitoring only mission-relevant voltages */
-        adc_setup_lander();
-
-        /* power everything on and release resets */
-        powerOnHercules();
-        releaseHerculesReset();
-        powerOnFpga();
-        powerOnMotors();
-        powerOnRadio();
-        releaseRadioReset();
-        releaseFPGAReset();
-        releaseMotorsReset();
-        /* TODO: do we want to do it in this order? */
-
-        break;
-    case RS_FAULT:
-        /* TODO: fault mode; enable everything in lander mode */
-        break;
-    }
-    rovstate = newstate;
-}
-
-<<<<<<< HEAD
-void DEBUG_SETUP() {
-    enableBatteries();
-    enable3V3PowerRail(); // we added this
-    enable24VPowerRail(); // we added this
-    //disable24VPowerRail();
-    //enable3V3PowerRail();
-    powerOnHercules(); // we turned this on (uncommented)
-    //releaseHerculesReset();
-    //powerOnFpga();
-    powerOnMotors();// we turned this on (uncommented) (that's all ;)
-    // not really sure what version this is tbh
-    // this is an old version; can i swtich workspaces real quick?
-    //
-    //powerOffMotors();
-    //powerOnRadio();
-    //releaseRadioReset();
-    //releaseFPGAReset();
-    //releaseMotorsReset();
-}
-
-
-=======
->>>>>>> 19584f60
-int main(void) {
-    /* stop watchdog timer */
-	WDTCTL = WDTPW | WDTHOLD;
-
-	/* unlock changes to registers/ports, etc. */
-	PM5CTL0 &= ~LOCKLPM5;
-
-	/* initialize the board */
-    initializeGpios();
-
-    /* set up uart */
-    uart_init();
-
-    /* set up i2c */
-    i2c_init();
-
-    /* set up watchdog */
-    watchdog_init();
-
-    /* set up the ADC */
-    adc_init();
-
-    /* enter the lander mode */
-    // TODO: do NOT enter mission mode right away...
-    enterMode(RS_MISSION);
-
-    // TODO: camera switch is for debugging only
-    fpgaCameraSelectHi();
-
-    __bis_SR_register(GIE); // Enable all interrupts
-
-    // the core structure of this program is like an event loop
-    while (1) {
-
-            // camera hack
-                 P3OUT |= BIT5; // P3.5 output camera select
-
-
-        /* check if anything happened */
-        if (!loop_flags) { /* nothing did */
-            /* go back to low power mode */
-            __bis_SR_register(GIE);
-            continue;
-        }
-
-        /* a cool thing happened! now time to check what it was */
-        if (loop_flags & FLAG_UART0_RX_PACKET) {
-            // temporarily disable uart0 interrupt
-            UCA0IE &= ~UCRXIE;
-            unsigned int i = 0, len = 0;
-            // header is 8 bytes long
-            while (i + 8 <= uart0rx.idx) {
-                /* check input value */
-                if (uart0rx.buf[i] == 0x0B && uart0rx.buf[i + 1] == 0xB0 &&
-                        uart0rx.buf[i + 2] == 0x21) {
-                    /* magic value rx'd! check parity */
-                    uint8_t parity = 0xDC; /* sum of 0x21, 0xB0, and 0x0B */
-                    /* skip parity byte (i + 3) in summation */
-                    parity += uart0rx.buf[i + 4] + uart0rx.buf[i + 5];
-                    parity += uart0rx.buf[i + 6] + uart0rx.buf[i + 7];
-                    /* bitwise NOT to compute parity */
-                    parity = ~parity;
-
-                    if (parity == uart0rx.buf[i + 3]) {
-                        /* parity bytes match! */
-                        len = (uart0rx.buf[i + 4]) | (uart0rx.buf[i + 5] << 8);
-                        if (len) {
-                            /* udp packet */
-                            if (len + 8 > uart0rx.idx) {
-                                // TODO: parse UDP
-                                i += len;
-                            } else {
-                                /* need to wait for more bytes to come in */
-                                break;
-                            }
-                        } else {
-                            /* handle watchdog reset command */
-                            handle_watchdog_reset_cmd(uart0rx.buf[i + 6]);
-                            /* skip past the width of a watchdog command */
-                            i += 8;
-                            /* echo back watchdog command */
-                            uart0_tx_nonblocking(uart0rx.idx, uart0rx.buf);
-                        }
-
-                    }
-                }
-                i++;
-            }
-
-            // leftovers
-            if (i == 0) {
-                // skip the null memcpy
-            } else if (i < uart0rx.idx) {
-                // copy over leftovers to front of buffer
-                memcpy(uart0rx.buf, uart0rx.buf + i, uart0rx.idx - i);
-                uart0rx.idx = uart0rx.idx - i;
-            } else {
-                // no leftovers
-                uart0rx.idx = 0;
-            }
-
-            // re-enable uart0 interrupt
-            UCA0IE |= UCRXIE;
-
-            /* clear event when done */
-            loop_flags ^= FLAG_UART0_RX_PACKET;
-        }
-        if (loop_flags & FLAG_UART1_RX_PACKET) {
-            // temporarily disable uart1 interrupt
-            UCA1IE &= ~UCRXIE;
-            /* copy over the bytes into a processing buffer */
-            pbuf.used = uart1rx.idx;
-            /* reset uart1rx */
-            uart1rx.idx = 0;
-            /* copy over uart1rx buffer into processing buffer */
-            memcpy(pbuf.buf, uart1rx.buf, pbuf.used);
-            pbuf.idx = 0;
-            // re-enable uart1 interrupt
-            UCA1IE |= UCRXIE;
-            /* parse the packet */
-            parse_ground_cmd(pbuf);
-            /* clear event when done */
-            loop_flags ^= FLAG_UART1_RX_PACKET;
-        }
-        if (loop_flags & FLAG_I2C_RX_PACKET) {
-            /* TODO: handle event for power system message */
-            /* clear event when done */
-            loop_flags ^= FLAG_I2C_RX_PACKET;
-        }
-        if (loop_flags & FLAG_TIMER_TICK) {
-            /* handle event for heartbeat */
-            /* always sample the ADC for temperature and voltage levels */
-            adc_sample();
-
-            switch (rovstate) {
-            case RS_LANDER:
-                /* send heartbeat with collected data */
-                send_earth_heartbeat();
-                /* TODO: heater checks */
-                break;
-            case RS_MISSION:
-                /* check for kicks from devices and reset misbehaving things */
-                watchdog_monitor();
-                break;
-            case RS_FAULT:
-                /* sad :( */
-                break;
-            }
-
-            /* clear event when done */
-            loop_flags ^= FLAG_TIMER_TICK;
-        }
-        if (loop_flags & FLAG_TEMP_LOW) {
-            if (rovstate == RS_LANDER)
-                /* we can only really enable the heaters if we're connected to the lander */
-                enableHeater();
-
-            /* clear event when done */
-            loop_flags ^= FLAG_TEMP_LOW;
-        }
-        if (loop_flags & FLAG_TEMP_HIGH) {
-            if (rovstate == RS_LANDER)
-                /* it only makes sense to disable the heaters if we're connected to the lander */
-                disableHeater();
-
-            /* clear event when done */
-            loop_flags ^= FLAG_TEMP_HIGH;
-        }
-        if (loop_flags & FLAG_POWER_ISSUE) {
-            if (rovstate == RS_MISSION) {
-                /* TODO: turn off various power lines & enter fault mode */
-            }
-            /* clear event when done */
-            loop_flags ^= FLAG_POWER_ISSUE;
-        }
-    }
-
-	return 0;
-}
+#include <msp430.h>
+#include <stdlib.h>
+
+#include "include/buffer.h"
+#include "include/uart.h"
+#include "include/bsp.h"
+#include "include/adc.h"
+#include "include/flags.h"
+#include "include/i2c.h"
+#include "include/ip_udp.h"
+#include "include/watchdog.h"
+
+
+/* define all of the buffers used in other files */
+__volatile struct buffer pbuf, uart0rx, uart0tx, uart1rx, uart1tx;
+__volatile struct small_buffer i2crx, i2ctx;
+__volatile uint16_t loop_flags;
+
+/**
+ * main.c
+ */
+
+enum rover_state rovstate;
+
+void enterMode(enum rover_state newstate) {
+    switch (newstate) {
+    case RS_LANDER:
+        /* monitor only lander voltages */
+        adc_setup_lander();
+        break;
+    case RS_MISSION:
+        /* bootup process - enable all rails */
+        enable3V3PowerRail();
+        //enable24VPowerRail();
+        enableBatteries();
+
+        /* start monitoring only mission-relevant voltages */
+        adc_setup_lander();
+
+        /* power everything on and release resets */
+        powerOnHercules();
+        releaseHerculesReset();
+        powerOnFpga();
+        powerOnMotors();
+        powerOnRadio();
+        releaseRadioReset();
+        releaseFPGAReset();
+        releaseMotorsReset();
+        /* TODO: do we want to do it in this order? */
+
+        break;
+    case RS_FAULT:
+        /* TODO: fault mode; enable everything in lander mode */
+        break;
+    }
+    rovstate = newstate;
+}
+
+void DEBUG_SETUP() {
+    enableBatteries();
+    enable3V3PowerRail(); // we added this
+    enable24VPowerRail(); // we added this
+    //disable24VPowerRail();
+    //enable3V3PowerRail();
+    powerOnHercules(); // we turned this on (uncommented)
+    //releaseHerculesReset();
+    //powerOnFpga();
+    powerOnMotors();// we turned this on (uncommented) (that's all ;)
+    // not really sure what version this is tbh
+    // this is an old version; can i swtich workspaces real quick?
+    //
+    //powerOffMotors();
+    //powerOnRadio();
+    //releaseRadioReset();
+    //releaseFPGAReset();
+    //releaseMotorsReset();
+}
+
+
+int main(void) {
+    /* stop watchdog timer */
+	WDTCTL = WDTPW | WDTHOLD;
+
+	/* unlock changes to registers/ports, etc. */
+	PM5CTL0 &= ~LOCKLPM5;
+
+	/* initialize the board */
+    initializeGpios();
+
+    /* set up uart */
+    uart_init();
+
+    /* set up i2c */
+    i2c_init();
+
+    /* set up watchdog */
+    watchdog_init();
+
+    /* set up the ADC */
+    adc_init();
+
+    /* enter the lander mode */
+    // TODO: do NOT enter mission mode right away...
+    enterMode(RS_MISSION);
+
+    // TODO: camera switch is for debugging only
+    fpgaCameraSelectHi();
+
+    __bis_SR_register(GIE); // Enable all interrupts
+
+    // the core structure of this program is like an event loop
+    while (1) {
+
+            // camera hack
+                 P3OUT |= BIT5; // P3.5 output camera select
+
+
+        /* check if anything happened */
+        if (!loop_flags) { /* nothing did */
+            /* go back to low power mode */
+            __bis_SR_register(GIE);
+            continue;
+        }
+
+        /* a cool thing happened! now time to check what it was */
+        if (loop_flags & FLAG_UART0_RX_PACKET) {
+            // temporarily disable uart0 interrupt
+            UCA0IE &= ~UCRXIE;
+            unsigned int i = 0, len = 0;
+            // header is 8 bytes long
+            while (i + 8 <= uart0rx.idx) {
+                /* check input value */
+                if (uart0rx.buf[i] == 0x0B && uart0rx.buf[i + 1] == 0xB0 &&
+                        uart0rx.buf[i + 2] == 0x21) {
+                    /* magic value rx'd! check parity */
+                    uint8_t parity = 0xDC; /* sum of 0x21, 0xB0, and 0x0B */
+                    /* skip parity byte (i + 3) in summation */
+                    parity += uart0rx.buf[i + 4] + uart0rx.buf[i + 5];
+                    parity += uart0rx.buf[i + 6] + uart0rx.buf[i + 7];
+                    /* bitwise NOT to compute parity */
+                    parity = ~parity;
+
+                    if (parity == uart0rx.buf[i + 3]) {
+                        /* parity bytes match! */
+                        len = (uart0rx.buf[i + 4]) | (uart0rx.buf[i + 5] << 8);
+                        if (len) {
+                            /* udp packet */
+                            if (len + 8 > uart0rx.idx) {
+                                // TODO: parse UDP
+                                i += len;
+                            } else {
+                                /* need to wait for more bytes to come in */
+                                break;
+                            }
+                        } else {
+                            /* handle watchdog reset command */
+                            handle_watchdog_reset_cmd(uart0rx.buf[i + 6]);
+                            /* skip past the width of a watchdog command */
+                            i += 8;
+                            /* echo back watchdog command */
+                            uart0_tx_nonblocking(uart0rx.idx, uart0rx.buf);
+                        }
+
+                    }
+                }
+                i++;
+            }
+
+            // leftovers
+            if (i == 0) {
+                // skip the null memcpy
+            } else if (i < uart0rx.idx) {
+                // copy over leftovers to front of buffer
+                memcpy(uart0rx.buf, uart0rx.buf + i, uart0rx.idx - i);
+                uart0rx.idx = uart0rx.idx - i;
+            } else {
+                // no leftovers
+                uart0rx.idx = 0;
+            }
+
+            // re-enable uart0 interrupt
+            UCA0IE |= UCRXIE;
+
+            /* clear event when done */
+            loop_flags ^= FLAG_UART0_RX_PACKET;
+        }
+        if (loop_flags & FLAG_UART1_RX_PACKET) {
+            // temporarily disable uart1 interrupt
+            UCA1IE &= ~UCRXIE;
+            /* copy over the bytes into a processing buffer */
+            pbuf.used = uart1rx.idx;
+            /* reset uart1rx */
+            uart1rx.idx = 0;
+            /* copy over uart1rx buffer into processing buffer */
+            memcpy(pbuf.buf, uart1rx.buf, pbuf.used);
+            pbuf.idx = 0;
+            // re-enable uart1 interrupt
+            UCA1IE |= UCRXIE;
+            /* parse the packet */
+            parse_ground_cmd(pbuf);
+            /* clear event when done */
+            loop_flags ^= FLAG_UART1_RX_PACKET;
+        }
+        if (loop_flags & FLAG_I2C_RX_PACKET) {
+            /* TODO: handle event for power system message */
+            /* clear event when done */
+            loop_flags ^= FLAG_I2C_RX_PACKET;
+        }
+        if (loop_flags & FLAG_TIMER_TICK) {
+            /* handle event for heartbeat */
+            /* always sample the ADC for temperature and voltage levels */
+            adc_sample();
+
+            switch (rovstate) {
+            case RS_LANDER:
+                /* send heartbeat with collected data */
+                send_earth_heartbeat();
+                /* TODO: heater checks */
+                break;
+            case RS_MISSION:
+                /* check for kicks from devices and reset misbehaving things */
+                watchdog_monitor();
+                break;
+            case RS_FAULT:
+                /* sad :( */
+                break;
+            }
+
+            /* clear event when done */
+            loop_flags ^= FLAG_TIMER_TICK;
+        }
+        if (loop_flags & FLAG_TEMP_LOW) {
+            if (rovstate == RS_LANDER)
+                /* we can only really enable the heaters if we're connected to the lander */
+                enableHeater();
+
+            /* clear event when done */
+            loop_flags ^= FLAG_TEMP_LOW;
+        }
+        if (loop_flags & FLAG_TEMP_HIGH) {
+            if (rovstate == RS_LANDER)
+                /* it only makes sense to disable the heaters if we're connected to the lander */
+                disableHeater();
+
+            /* clear event when done */
+            loop_flags ^= FLAG_TEMP_HIGH;
+        }
+        if (loop_flags & FLAG_POWER_ISSUE) {
+            if (rovstate == RS_MISSION) {
+                /* TODO: turn off various power lines & enter fault mode */
+            }
+            /* clear event when done */
+            loop_flags ^= FLAG_POWER_ISSUE;
+        }
+    }
+
+	return 0;
+}