--- conflicted
+++ resolved
@@ -12,15 +12,11 @@
   // P1 configuration
   P1DIR &= 0x00;  // All bits as input
   P1OUT &= ~(BIT4 | BIT5); // Initially everything is off
-<<<<<<< HEAD
-  //P1DIR |= BIT4;  // P1.4 output Motor control reset B
-  //P1DIR |= BIT5;  // P1.5 output Motor control reset C
-=======
+
 #ifndef PROGRAM_MOTOR_CONTROLLERS
   P1DIR |= BIT4;  // P1.4 output Motor control reset B
   P1DIR |= BIT5;  // P1.5 output Motor control reset C
 #endif
->>>>>>> 19584f60
 
   // UART configuration done in uart_init()
 
@@ -30,13 +26,11 @@
   P2DIR &= 0x00;
   P2OUT &= ~(BIT2 | BIT3 | BIT4); // Initially everything is off
   P2DIR |= BIT2;  // P2.2 output Heater
-<<<<<<< HEAD
-  //P2DIR |= BIT3;  // P2.3 output Motor control reset A
-=======
+
 #ifndef PROGRAM_MOTOR_CONTROLLERS
   P2DIR |= BIT3;  // P2.3 output Motor control reset A
 #endif
->>>>>>> 19584f60
+
   P2DIR |= BIT4;  // P2.4 output Radio ON
   P2DIR &= ~BIT7;  // P2.7 input Power good 1V2
 
@@ -48,11 +42,7 @@
   P3DIR |= BIT2; // P3.2 output Hercules Reset
   P3DIR |= BIT3; // P3.3 output Radio Reset
   P3DIR |= BIT4; // P3.4 output deployment
-<<<<<<< HEAD
-  P3DIR |= BIT5; // P3.5 output camera select
-=======
   P3DIR |= BIT5; // P3.5 output FPGA camera select
->>>>>>> 19584f60
   P3DIR |= BIT6; // P3.6 output FPGA reset
   P3DIR |= BIT7; // P3.7 output 3V3 enable
 
@@ -72,13 +62,9 @@
   PJDIR |= BIT0; // PJ.0 output Hercules ON
   PJDIR |= BIT1; // PJ.1 output FPGA ON
   PJDIR |= BIT2; // PJ.2 output MOTORS ON
-<<<<<<< HEAD
-  //PJDIR |= BIT4; // PJ.4 output Motor control reset D
-=======
 #ifndef PROGRAM_MOTOR_CONTROLLERS
   PJDIR |= BIT4; // PJ.4 output Motor control reset D
 #endif
->>>>>>> 19584f60
   PJDIR |= BIT5; // PJ.5 output BATTERY
   PJDIR &= ~BIT3; // PJ.3 input CHRG
 
