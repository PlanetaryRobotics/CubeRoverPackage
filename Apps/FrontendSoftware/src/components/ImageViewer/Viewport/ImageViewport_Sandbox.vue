<!--
Displays the selected image at a large scale for navigation and allows for
editing via preset filters.

Author: Connor Colombo, CMU
Created: 3/05/2019
Updated: 08/30/2020, Colombo
Last Update: 1/22/2020, Gabbi LaBorwit

// TODO: when off-sides how box doesn't auto border sides
-->

<template>
<<<<<<< HEAD
  <div
    class="image-viewport"
    v-on:click.self="onIVPortClick"
    v-on:mousemove.stop="onMouseMove"
    v-on:mousedown.stop="onMouseDown"
    v-on:mouseup.stop="onMouseUp"
    v-bind:style="dragCursor"
  >
    <img
      class="port"
      id="imgsrc"
      v-show="false"
      :src="imageSource"
      alt="IMAGE NOT FOUND"
      @load="onImageUpdate"
    />
    <div
      id="portContainer"
    >
      <div class="canvas-wrapper port">
        <div class="centering">

          <!-- Capture Science Add pop up -->
          <CaptureScienceInstructionBox
            v-if="capSciInstructionsOpen"
            v-show="!capSciInstructionsHidden"
            :onParentClick="POISelectionInstructions"
            v-on:instructionTwoActivated="setUpCapSciSelection"
            v-on:captureSelectionSelected="onOpenCapSciModal"
          />
          <ModalCaptureScience
            v-if="capSciConfirmationModalOpen"
            v-on:closeCapSciModal="onCloseCapSciModal"
            v-on:confirmCapSciImage="onCapSciImageConfirmation"
          />
        </div>

        <canvas class="port" style="z-index: 0" id="imgvp" :key="imageSource">
          Oops! Something went wrong and really weird. Somehow Electron doesn't
          support HTML5 Canvas now. What did you do?
        </canvas>
      </div>

      <!-- POI Manual Drag Select -->
      <div class="canvas-wrapper port">
        <canvas
          id="featurevp"
          class="port POIport"
          style="z-index: 1"
          v-bind:class="{
            crosshairMouse:
            isMouseDown && !POISelectionInstructions && !capSciInstructionsOpen,
          }"
          v-on:mouseup.self="stopBubblingIfPOIModalClick"
        >
        </canvas>

        <!-- POI Manual Add Elements -->
        <POIModalChoiceList
          v-if="isPOIChoiceListModalVisible"
          v-on:POIChoiceSelected="onPOIChoiceSelected"
          :endCoordinates="endCoord"
        />
        
        <POIModalFullDetails
          :parentData="initalPOIChoiceSelected"
          v-if="arePOIFullDetailsVisible"
          v-on:closeTheModal="closePOIDetailsModal"
        />
      </div>

      <transition name="overlay">
        <img
          class="port port_overlay"
          v-if="radialGrid"
          draggable="false"
          src="~@/assets/polar_grid10.png"
        />
      </transition>
      <transition name="overlay">
        <img
          class="port port_overlay"
          v-if="cartesianGrid"
          draggable="false"
          src="~@/assets/cartesian_grid.png"
        />
      </transition>
=======
  <div class="image-viewport">
    <img
      v-show="false"
      id="imgsrc"
      :src="selectedImage.url"
      alt="IMAGE NOT FOUND"
      @load="onImageUpdate"
    >
    <div
      id="canvasContainer"
      style="position: relative"
    >
      <span class="selector-handle selector-handle-nw" />
      <span class="selector-handle selector-handle-ne" />
      <canvas
        id="featurevp"
        class="port"
        style="z-index: 1;"
      />
      <!--<img class="imgvp" :v-show="radialGrid" style="z-index: 1" src="~@/assets/Overlay.png" />-->
      <canvas
        id="imgvp"
        class="port"
        style="z-index: 0"
      >
        Oops! Something went wrong and really weird. Somehow Electron doesn't support HTML5 Canvas now. What did you do?
      </canvas>
      <span class="selector-handle selector-handle-se" />
      <span class="selector-handle selector-handle-sw" />
>>>>>>> 8bc3b30c
    </div>
  </div>
</template>

<script>
<<<<<<< HEAD
const electron = require("electron");
import { mapState, mapGetters, mapMutations } from "vuex";
import { sha256 } from "js-sha256";
import fx from "@/lib/glfx/glfx.js";
import POIModalChoiceList from "@/components/POI/Components/POIModalChoiceList.vue";
import POIModalFullDetails from "@/components/POI/Components/POIModalFullDetails.vue";
import CaptureScienceInstructionBox from "@/components/POI/Components/CaptureScienceInstructionBox.vue";
import ModalCaptureScience from "@/components/POI/Components/ModalCaptureScience.vue";

// Helper function to remaps the given number n from a range of (min0 to max0)
// to a range of (minf to maxf) using linear interpolation.
function remap(n, min0, max0, minf, maxf) {
  return ((n - min0) * (maxf - minf)) / (max0 - min0) + minf;
}

export default {
  name: "ImageViewport",
  props: {
    data: {
      // TO-DO change name of prop
      type: ImageData,
      required: false,
    },
  },

  components: {
    POIModalChoiceList,
    POIModalFullDetails,
    CaptureScienceInstructionBox,
    ModalCaptureScience,
  },

  data() {
    return {
      portContainer: {},
      canvas: {},
      poiLayer: {},
      texture: {},
      textureInitialized: false,
      isMouseDown: false,
      isDrag: false,
      startCoord: [],
      endCoord: [],
      poiCanvasContext: null,
      fxvar: {},

      // Manual POI select vars
      isPOIChoiceListModalVisible: false,
      arePOIFullDetailsVisible: false,
      initalPOIChoiceSelected: null,

      // Capture science pop up instruction box visibility
      capSciInstructionsOpen: true, //  saving var for when commandline command entered, will turn true and start false
      capSciInstructionsHidden: false, // to hide instructions modal when user dragging capture science box so user can see full image
      POISelectionInstructions: false, // specifically for preventing manual POI add events like selection box event from occuring
      capSciConfirmationModalOpen: false,
      // workaround for passing event array on click
      eventVarForCapSci: null,
      greenBoxTopLeftCoords: [209, 194],
      capSciExpandBoxStartCoords: [],
      capSciExpandBoxEndCoords: [],
      dragCapSciBoxActivate: false,
      dragSide: null,
      // Width of default Cap Sci selection box
      baseXOffset: 160,
      // Height of default Cap Sci selection box
      baseYOffset: 100,
      dragCursor: {
        cursor: "inherit",
      },
    };
  },

  computed: {
    ...mapGetters({
      selectedImage: "selectedImage",
    }),
    ...mapState({
      radialGrid: (state) => state.IMG.radialGrid,
      cartesianGrid: (state) => state.IMG.cartesianGrid,
      // LookupID of the Selected Image:
      lookupID: (state) => state.IMG.selectedImageLookupID,
      images: (state) => state.IMG.images,
      // Adjustments currently being edited with sliders:
      editorAdjustments: (state) =>
        state.IMG.adjustmentsEditorState.adjustments,
      presets: (state) => state.IMG.Presets,

      // Manual POI Pop Up
      savedStartCoord: 'savedStartCoord',
      savedEndCoord: 'savedEndCoord',
    }),

    imageSource() {
      return this.selectedImage.failed ? "" : this.selectedImage.url;
    },

    imageDOM() {
      return document.getElementById("imgsrc");
    },

    // Keys of the All Adjustments:
    adjustmentKeys() {
      return Object.keys(this.editorAdjustments);
    },
    // Preset adjustment filters applied to this image:
    appliedPresets() {
      return this.selectedImage && this.selectedImage.data.name
        ? this.presets.filter(
            (p) =>
              p.data.global ||
              p.data.imageList.includes(this.selectedImage.data.name)
          )
        : [];
    },
    // Combined adjustments from the editor and the applied presets.
    totalAdjustments() {
      let tot = Object.assign({}, this.editorAdjustments); // make a copy
      this.appliedPresets.forEach((p) => {
        this.adjustmentKeys.forEach((k) => (tot[k] += p.data.adjustments[k]));
      });
      return tot;
    },
    adjustmentsHash() {
      // TODO: Should use flags / events on update, not this.
      return sha256(JSON.stringify(this.totalAdjustments));
    },
  },

  watch: {
    adjustmentsHash: function () {
      this.applyEffects();
    },

    dragSide: function(){
      this.setDragCursor();
    }
  },

  // runs after HTML stuff loads (part of lifecycle hooks)
  mounted() {
    this.rehookDOM();
  },

  methods: {
        // Functions for POI Manual add states in Store
    ...mapMutations([
      'UPDATE_POICOORDS'
    ]),

    updatethePOICoords() {
      let POILayerDiv = document.getElementById("featurevp");

      let newStart = [this.startCoord[0]/POILayerDiv.clientWidth, this.startCoord[1]/POILayerDiv.clientHeight]

      let newEnd = [this.endCoord[0]/POILayerDiv.clientWidth, this.endCoord[1]/POILayerDiv.clientHeight]

      this.UPDATE_POICOORDS([newStart, newEnd])
    },

    stopBubblingIfPOIModalClick(event){
      if(this.isPOIChoiceListModalVisible){
        event.stopPropagation()
      }
    },

    onPOIChoiceSelected(val) {
      this.arePOIFullDetailsVisible = true;
      this.initalPOIChoiceSelected = val;
      this.closePOIChoiceModal();
    },

    onOpenCapSciModal() {
      // close capSciInstructionsBox
      this.capSciInstructionsOpen = false;
      //Open confirmation modal
      this.capSciConfirmationModalOpen = true;
    },

    onCloseCapSciModal() {
      this.dragCapSciBoxActivate = false;
      this.capSciConfirmationModalOpen = false;
      this.POISelectionInstructions = false;

      //clears canvas of lines/boxes
      this.setPOILayerDimensions();
    },

    normalizeCoordinates(){
      let POILayerDiv = document.getElementById("featurevp");

      let topLeft = [];
      topLeft[0] = this.greenBoxTopLeftCoords[0]/POILayerDiv.clientWidth;
      topLeft[1] = this.greenBoxTopLeftCoords[0]/POILayerDiv.clientHeight;

      let topRight = [];
      topRight[0] = (this.greenBoxTopLeftCoords[0] + this.baseXOffset)/POILayerDiv.clientWidth;
      topRight[1] = this.greenBoxTopLeftCoords[1]/POILayerDiv.height;

      let bottomRight = [];
      bottomRight[0] = (this.greenBoxTopLeftCoords[0] + this.baseXOffset)/POILayerDiv.clientWidth;
      bottomRight[1] = (this.greenBoxTopLeftCoords[1] + this.baseYOffset)/POILayerDiv.clientHeight;

      let bottomLeft = [];
      bottomLeft[0] = this.greenBoxTopLeftCoords[0]/POILayerDiv.clientWidth;
      bottomLeft[1] = (this.greenBoxTopLeftCoords[1] + this.baseYOffset)/POILayerDiv.clientHeight;
      
      return [topLeft, topRight, bottomRight, bottomLeft];
    },

    onCapSciImageConfirmation(){
      //Normalize coordinates to be 0-1 (long float)
      let arr = this.normalizeCoordinates();

      let coordArr = {
        topLeft: arr[0],
        topRight: arr[1],
        bottomRight: arr[2],
        bottomLeft: arr[3]
      }

      // close Cap Sci Modal
      this.onCloseCapSciModal();

      // Send box coordinates to command line
      this.sendCapSciCoordinates(coordArr);
    },

    // set correct cursor icon for capture science drags
    setDragCursor() {
      if (this.capSciInstructionsOpen) {
        if (this.dragSide == "left" || this.dragSide == "right") {
          this.dragCursor.cursor = "ew-resize";
        } else if (this.dragSide == "top" || this.dragSide == "bottom") {
          this.dragCursor.cursor = "ns-resize";
        }
        else{
          this.dragCursor.cursor = "inherit";
        }
      }
      else{
        this.dragCursor.cursor = "inherit";
      }
    },

    setUpCapSciSelection(event) {
      // initialize topLeft, xOffset, and yOffset vars
      let topLeft = [];
      let topRight = [];
      let bottomRight = [];
      let bottomLeft = [];
      let xOffset = this.baseXOffset;
      let yOffset = this.baseYOffset;
      let evt = event;

      if(!evt){
        evt = this.eventVarForCapSci;
      }

      let poiRect = document.getElementById("imgvp").getBoundingClientRect();
      let cursorInsideImageBoundary = this.checkCursorInOrOutPOILayer(evt);
      // See which side(s) cursor is closest to out of bounds if cursor out of bounds
      let sideOutOfBounds = this.checkCursorPosition(evt)

      if (this.dragCapSciBoxActivate) {
        // On left side drag
        // makes sure left side doesn't get dragged past right side, if not past right side:
        if (this.dragSide == "left" &&
          (this.capSciExpandBoxEndCoords[0]+12) < (this.greenBoxTopLeftCoords[0] + xOffset) &&
          cursorInsideImageBoundary
          ) {
          topLeft = [
            this.capSciExpandBoxEndCoords[0],
            this.greenBoxTopLeftCoords[1],
          ];
          topRight = [
            this.greenBoxTopLeftCoords[0] + xOffset,
            this.greenBoxTopLeftCoords[1],
          ];
          bottomRight = [
            this.greenBoxTopLeftCoords[0] + xOffset,
            this.greenBoxTopLeftCoords[1] + yOffset,
          ];
          bottomLeft = [
            this.capSciExpandBoxEndCoords[0],
            this.greenBoxTopLeftCoords[1] + yOffset,
          ];
        }
        // if left side past right side == illegal drag
        else if (this.dragSide == "left" && (
          ((this.capSciExpandBoxEndCoords[0]+12) >= (this.greenBoxTopLeftCoords[0] + xOffset)) ||
          sideOutOfBounds.right
          )
        ){
          topLeft = [
            this.greenBoxTopLeftCoords[0] + xOffset - 12,
            this.greenBoxTopLeftCoords[1],
          ];
          topRight = [
            this.greenBoxTopLeftCoords[0] + xOffset,
            this.greenBoxTopLeftCoords[1],
          ];
          bottomRight = [
            this.greenBoxTopLeftCoords[0] + xOffset,
            this.greenBoxTopLeftCoords[1] + yOffset,
          ];
          bottomLeft = [
            this.greenBoxTopLeftCoords[0] + xOffset - 12,
            this.greenBoxTopLeftCoords[1] + yOffset,
          ];
          this.capSciExpandBoxEndCoords = topLeft;
        }

        else if(this.dragSide == "left" && !cursorInsideImageBoundary && sideOutOfBounds.left){
          topLeft = [
            0,
            this.greenBoxTopLeftCoords[1],
          ];
          topRight = [
            this.greenBoxTopLeftCoords[0] + xOffset,
            this.greenBoxTopLeftCoords[1],
          ];
          bottomRight = [
            this.greenBoxTopLeftCoords[0] + xOffset,
            this.greenBoxTopLeftCoords[1] + yOffset,
          ];
          bottomLeft = [
            0,
            this.greenBoxTopLeftCoords[1] + yOffset,
          ];
        }

        // On right side drag
        // if legal drag (i.e. right side not past left side and not past image boundary)
        // &&
        //   ((this.capSciExpandBoxEndCoords[0] - this.greenBoxTopLeftCoords[0]) < (document.getElementById("imgvp").clientWidth-this.greenBoxTopLeftCoords[0]))

        else if (this.dragSide == "right" && 
          (this.capSciExpandBoxEndCoords[0] > (this.greenBoxTopLeftCoords[0]+12)) && cursorInsideImageBoundary
        ) {
          topLeft = [
            this.greenBoxTopLeftCoords[0],
            this.greenBoxTopLeftCoords[1],
          ];
          topRight = [
            this.capSciExpandBoxEndCoords[0],
            this.greenBoxTopLeftCoords[1],
          ];
          bottomRight = [
            this.capSciExpandBoxEndCoords[0],
            this.greenBoxTopLeftCoords[1] + yOffset,
          ];
          bottomLeft = [
            this.greenBoxTopLeftCoords[0],
            this.greenBoxTopLeftCoords[1] + yOffset,
          ];
        }
        // illegal drag due to right side passing left side
        else if (this.dragSide == "right" && (
            (this.capSciExpandBoxEndCoords[0] <= (this.greenBoxTopLeftCoords[0] + 12)) ||
            sideOutOfBounds.left
          )
        ){
          topLeft = [
            this.greenBoxTopLeftCoords[0],
            this.greenBoxTopLeftCoords[1],
          ];
          topRight = [
            this.greenBoxTopLeftCoords[0] + 12,
            this.greenBoxTopLeftCoords[1],
          ];
          bottomRight = [
            this.greenBoxTopLeftCoords[0] + 12,
            this.greenBoxTopLeftCoords[1] + yOffset,
          ];
          bottomLeft = [
            this.greenBoxTopLeftCoords[0],
            this.greenBoxTopLeftCoords[1] + yOffset,
          ];
          this.capSciExpandBoxEndCoords = topRight;
        }
        // illegal drag due to drag past image boundary
        else if(this.dragSide == "right" && !cursorInsideImageBoundary && sideOutOfBounds.right   
        ){
          topLeft = [
            this.greenBoxTopLeftCoords[0],
            this.greenBoxTopLeftCoords[1],
          ];
          topRight = [
            document.getElementById("imgvp").clientWidth,
            this.greenBoxTopLeftCoords[1],
          ];
          bottomRight = [
            document.getElementById("imgvp").clientWidth,
            this.greenBoxTopLeftCoords[1] + yOffset,
          ];
          bottomLeft = [
            this.greenBoxTopLeftCoords[0],
            this.greenBoxTopLeftCoords[1] + yOffset,
          ];
          this.capSciExpandBoxEndCoords = topRight;
        }

        // On bottom side drag
        // if legal drag (i.e. bottom side not dragged past top side)
        else if(this.dragSide == "bottom" &&
          this.capSciExpandBoxEndCoords[1] >= (this.greenBoxTopLeftCoords[1] + 12) &&
          cursorInsideImageBoundary
        ) {
          topLeft = [
            this.greenBoxTopLeftCoords[0],
            this.greenBoxTopLeftCoords[1],
          ];
          topRight = [
            this.greenBoxTopLeftCoords[0] + xOffset,
            this.greenBoxTopLeftCoords[1],
          ];
          bottomRight = [
            this.greenBoxTopLeftCoords[0] + xOffset,
            this.capSciExpandBoxEndCoords[1],
          ];
          bottomLeft = [
            this.greenBoxTopLeftCoords[0],
            this.capSciExpandBoxEndCoords[1],
          ];
        }
        // illegal drag due to bottom side being dragged past top side
        else if(this.dragSide == "bottom" && (
          (this.capSciExpandBoxEndCoords[1] < (this.greenBoxTopLeftCoords[1] + 12)) || sideOutOfBounds.top
          )
        ){
          topLeft = [
            this.greenBoxTopLeftCoords[0],
            this.greenBoxTopLeftCoords[1],
          ];
          topRight = [
            this.greenBoxTopLeftCoords[0] + xOffset,
            this.greenBoxTopLeftCoords[1],
          ];
          bottomRight = [
            this.greenBoxTopLeftCoords[0] + xOffset,
            this.greenBoxTopLeftCoords[1] + 12,
          ];
          bottomLeft = [
            this.greenBoxTopLeftCoords[0],
            this.greenBoxTopLeftCoords[1] + 12,
          ];
          this.capSciExpandBoxEndCoords = bottomRight;
        }

        // illegal drag due to bottom side being dragged out of image bounds
        else if(this.dragSide == "bottom" && !cursorInsideImageBoundary && sideOutOfBounds.bottom)
        {
          topLeft = [
            this.greenBoxTopLeftCoords[0],
            this.greenBoxTopLeftCoords[1]
          ];
          topRight = [
            this.greenBoxTopLeftCoords[0] + xOffset,
            this.greenBoxTopLeftCoords[1]
          ];
          bottomRight = [
            this.greenBoxTopLeftCoords[0] + xOffset,
            poiRect.bottom - poiRect.top
          ];
          bottomLeft = [
            this.greenBoxTopLeftCoords[0],
            poiRect.bottom - poiRect.top
          ];
        }


        // On top side drag
        // if legal drag (i.e. top side not dragged past bottom side or top of image boundary)
        else if (this.dragSide == "top" &&
          (this.capSciExpandBoxEndCoords[1] < (this.greenBoxTopLeftCoords[1] + yOffset - 12)) &&
          cursorInsideImageBoundary
        ) {
          topLeft = [
            this.greenBoxTopLeftCoords[0],
            this.capSciExpandBoxEndCoords[1],
          ];
          topRight = [
            this.greenBoxTopLeftCoords[0] + xOffset,
            this.capSciExpandBoxEndCoords[1],
          ];
          bottomRight = [
            this.greenBoxTopLeftCoords[0] + xOffset,
            this.greenBoxTopLeftCoords[1] + yOffset,
          ];
          bottomLeft = [
            this.greenBoxTopLeftCoords[0],
            this.greenBoxTopLeftCoords[1] + yOffset,
          ];
        }
        // illegal drag due to top side dragged past bottom
        else if(this.dragSide == "top" && (
            (this.capSciExpandBoxEndCoords[1] >= (this.greenBoxTopLeftCoords[1] + yOffset - 12)) ||
            sideOutOfBounds.bottom
          )
        ){
          topLeft = [
            this.greenBoxTopLeftCoords[0],
            this.greenBoxTopLeftCoords[1] + yOffset - 12,
          ];
          topRight = [
            this.greenBoxTopLeftCoords[0] + xOffset,
            this.greenBoxTopLeftCoords[1] + yOffset - 12,
          ];
          bottomRight = [
            this.greenBoxTopLeftCoords[0] + xOffset,
            this.greenBoxTopLeftCoords[1] + yOffset,
          ];
          bottomLeft = [
            this.greenBoxTopLeftCoords[0],
            this.greenBoxTopLeftCoords[1] + yOffset,
          ];
          this.capSciExpandBoxEndCoords = topLeft;
        }
        // illegal drag due to top dragged past top image boundary
        else if(this.dragSide == "top" && !cursorInsideImageBoundary && sideOutOfBounds.top){
          topLeft = [
            this.greenBoxTopLeftCoords[0],
            0,
          ];
          topRight = [
            this.greenBoxTopLeftCoords[0] + xOffset,
            0,
          ];
          bottomRight = [
            this.greenBoxTopLeftCoords[0] + xOffset,
            this.greenBoxTopLeftCoords[1] + yOffset,
          ];
          bottomLeft = [
            this.greenBoxTopLeftCoords[0],
            this.greenBoxTopLeftCoords[1] + yOffset,
          ];
          this.capSciExpandBoxEndCoords = topLeft;
        }
      }

      // For setting up base box before drag and adjust
      else {
        topLeft = this.greenBoxTopLeftCoords; // x1, y1
        topRight = [topLeft[0] + xOffset, topLeft[1]]; //x2, y1
        bottomRight = [topLeft[0] + xOffset, topLeft[1] + yOffset]; // x2, y2
        bottomLeft = [topLeft[0], topLeft[1] + yOffset]; //x1, y2
      }

      // Sets POI Layer's dimensions, while also clearing canvas of any drawings currently on it
      this.setPOILayerDimensions();

      // Begin: drawing POI selector box on canvas
      this.poiCanvasContext.beginPath();

      // Style of corners
      this.poiCanvasContext.strokeStyle = "#E9E9E9";
      this.poiCanvasContext.lineWidth = 2;
      this.poiCanvasContext.globalAlpha = 1.0;

      // Draw top left corner
      this.poiCanvasContext.moveTo(topLeft[0] - 0.5, topLeft[1]);
      this.poiCanvasContext.lineTo(topLeft[0] + 11.5, topLeft[1]);
      this.poiCanvasContext.moveTo(topLeft[0], topLeft[1]);
      this.poiCanvasContext.lineTo(topLeft[0], topLeft[1] + 12);

      // Draw top right corner
      this.poiCanvasContext.moveTo(topRight[0] + 0.5, topRight[1]);
      this.poiCanvasContext.lineTo(topRight[0] - 11.5, topRight[1]);
      this.poiCanvasContext.moveTo(topRight[0], topRight[1]);
      this.poiCanvasContext.lineTo(topRight[0], topRight[1] + 12);

      //Draw bottom right corner
      this.poiCanvasContext.moveTo(bottomRight[0] + 0.5, bottomRight[1]);
      this.poiCanvasContext.lineTo(bottomRight[0] - 11.5, bottomRight[1]);
      this.poiCanvasContext.moveTo(bottomRight[0], bottomRight[1]);
      this.poiCanvasContext.lineTo(bottomRight[0], bottomRight[1] - 12);

      // Draw bottom left corner
      this.poiCanvasContext.moveTo(bottomLeft[0] - 0.5, bottomLeft[1]);
      this.poiCanvasContext.lineTo(bottomLeft[0] + 11.5, bottomLeft[1]);
      this.poiCanvasContext.moveTo(bottomLeft[0], bottomLeft[1]);
      this.poiCanvasContext.lineTo(bottomLeft[0], bottomLeft[1] - 12);

      this.poiCanvasContext.stroke();

      this.poiCanvasContext.fillStyle = "#7DE0FF";
      this.poiCanvasContext.globalAlpha = 0.35;

      let calculatedXOffset = xOffset;
      let calculatedYOffset = yOffset;
      if (this.dragCapSciBoxActivate) {
        calculatedXOffset = Math.abs(topLeft[0] - topRight[0]);
        calculatedYOffset = Math.abs(topLeft[1] - bottomRight[1]);
      }

      this.poiCanvasContext.fillRect(
        topLeft[0],
        topLeft[1],
        calculatedXOffset,
        calculatedYOffset
      );
      this.poiCanvasContext.stroke();

      // dividers
      this.poiCanvasContext.lineWidth = 1;
      this.poiCanvasContext.globalAlpha = 1.0;

      // 1/3 vertical division
      this.poiCanvasContext.moveTo(
        topRight[0] - 2 * (calculatedXOffset / 3),
        topRight[1]
      );
      this.poiCanvasContext.lineTo(
        bottomRight[0] - 2 * (calculatedXOffset / 3),
        bottomRight[1]
      );

      // 2/3 vertical division
      this.poiCanvasContext.moveTo(
        topRight[0] - calculatedXOffset / 3,
        topRight[1]
      );
      this.poiCanvasContext.lineTo(
        bottomRight[0] - calculatedXOffset / 3,
        bottomRight[1]
      );

      // 1/3 horizontal division
      this.poiCanvasContext.moveTo(
        topRight[0],
        topRight[1] + 2 * (calculatedYOffset / 3)
      );
      this.poiCanvasContext.lineTo(
        bottomLeft[0],
        topRight[1] + 2 * (calculatedYOffset / 3)
      );

      // 2/3 horizontal division
      this.poiCanvasContext.moveTo(
        topRight[0],
        topRight[1] + calculatedYOffset / 3
      );
      this.poiCanvasContext.lineTo(
        bottomLeft[0],
        topRight[1] + calculatedYOffset / 3
      );

      this.poiCanvasContext.stroke();
      this.poiCanvasContext.closePath();
    },

    // On click of page, close modals
    onIVPortClick() {
      // if not a drag-- just a click, clear canvas
      if (!this.isDrag && !this.dragCapSciBoxActivate) {
        this.setPOILayerDimensions();
        this.closePOIChoiceModal();
      } else {
        this.isDrag = false;
      }
    },

    checkCursorInOrOutPOILayer(e){
      // Checks if mouse currently within or on POILayer

      // Get coordinates of poi image layer
      // getBoundingClientRect returns: bottom, height, left, right, top, width, *x, y*-> don't use x, y bc not compatible w/ IE
      let domRect = document.getElementById("imgvp").getBoundingClientRect();

      // If cursor inside or on POI Layer Rect, return true
      if( (domRect.left <= e.clientX) && (e.clientX <= domRect.right)
        && (domRect.top <= e.clientY) && (e.clientY <= domRect.bottom)
      ){
        return true;
      }

      // If cursor outside of POI Layer Rect, return false
      return false;
    },

    checkCursorPosition(e){
      // Checks position of cursor outside of POI Layer box in terms of side
      let domRect = document.getElementById("imgvp").getBoundingClientRect();

      // return bool array [isOutsideOfTop, Right, Bottom, Left]
      return {
        top: (e.clientY < domRect.top),
        right: (domRect.right < e.clientX),
        bottom: (domRect.bottom < e.clientY),
        left: (e.clientX < domRect.left)
      };
    },

    // On mouse down in image port, draw rectangle selector and get start coordinates
    onMouseDown(event) {
      // Ignore right click
      if (event.button === 2) {
        return;
      }
      
      // reset end coord if already exists
      if (this.endCoord.length > 0) {
        this.endCoord = [];
      }

      // false until proven truthy (aka don't know if drag or click until onMouseMove called or not called)
      this.isDrag = false;

      // If cursor inside POI Layer, set start coordinate of selection box
      if (this.checkCursorInOrOutPOILayer(event)) {
        this.startCoord = [event.offsetX, event.offsetY];
        this.isMouseDown = true;
      }

      if (this.POISelectionInstructions && this.capSciInstructionsOpen) {
        this.capSciExpandBoxStartCoords = this.startCoord;
      }
    },

    onMouseMove(event) {
      // let eventX = event.clientX
      // let eventY = event.clientY-47;
      // If moving while mouse down, for cap sci and selection box logic
      // if (this.isMouseDown) {
      //   if (!this.POISelectionInstructions && !this.capSciInstructionsOpen && !this.arePOIFullDetailsVisible) {
      if (this.isMouseDown) {

        let dragDist = Math.sqrt((event.offsetX - this.startCoord[0])**2 + (event.offsetY - this.startCoord[1])**2);

        if (!this.POISelectionInstructions && !this.capSciInstructionsOpen && !this.arePOIFullDetailsVisible && dragDist > 19) {
          this.isDrag = true;

          this.endCoord = [event.offsetX, event.offsetY];

          this.setPOILayerDimensions();
          this.closePOIChoiceModal();

          // Ensures POI selection box constrained to POI image Layer
          if (!this.checkCursorInOrOutPOILayer(event)) {

            // Get which sides of POI Layer rect cursor is closest to
            let cursorSidePositions = this.checkCursorPosition(event);

            // if cursor went past right boundary of POI image container
            if (cursorSidePositions.right) {
              this.endCoord[0] = this.poiLayer.width;
            }

            // if cursor went past left boundary of POI image container
            if (cursorSidePositions.left) {
              this.endCoord[0] = 0;
            }

            // if cursor went past top boundary of POI image container
            if (cursorSidePositions.top) {
              // If cursor is not also outside of left or right side, set x coord to not offset
              if(!cursorSidePositions.left && !cursorSidePositions.right){
                // gets x coordinate relative to POI Layer
                this.endCoord[0] = event.clientX - document.getElementById("imgvp").getBoundingClientRect().left;
              }
              this.endCoord[1] = 0;
            }

            // if cursor went past bottom boundary of POI image container
            if (cursorSidePositions.bottom) {
              // If cursor is not also outside of left or right side, set x coord to not offset
              let poiRect = document.getElementById("imgvp").getBoundingClientRect();

              if(!cursorSidePositions.left && !cursorSidePositions.right){
                // gets x coordinate relative to POI Layer
                this.endCoord[0] = event.clientX - poiRect.left;
              }
              this.endCoord[1] = poiRect.bottom - poiRect.top;
            }
          }

          this.setUpPOISelection();

        } else if (
          this.POISelectionInstructions &&
          this.capSciInstructionsOpen
        ) {
          // dragCapSciActivated
          this.dragCapSciBoxActivate = true;

          // On left side drag
          if (
            this.capSciExpandBoxStartCoords[0] - 3 <=
              this.greenBoxTopLeftCoords[0] &&
            this.capSciExpandBoxStartCoords[0] + 3 >=
              this.greenBoxTopLeftCoords[0]
          ) {
            // close Instructions while dragging so user can see full image
            this.capSciInstructionsHidden = true;
            this.dragSide = "left";
            this.capSciExpandBoxEndCoords = [event.offsetX, event.offsetY];
            this.setUpCapSciSelection(event);
          }

          // On right side drag
          else if (
            this.capSciExpandBoxStartCoords[0] - 3 <=
              this.greenBoxTopLeftCoords[0] + this.baseXOffset &&
            this.capSciExpandBoxStartCoords[0] + 3 >=
              this.greenBoxTopLeftCoords[0] + this.baseXOffset
          ) {
            // close Instructions while dragging so user can see full image
            this.capSciInstructionsHidden = true;
            this.dragSide = "right";
            this.capSciExpandBoxEndCoords = [event.offsetX, event.offsetY];
            this.setUpCapSciSelection(event);
          }

          // On bottom side drag
          else if (
            this.capSciExpandBoxStartCoords[1] - 3 <=
              this.greenBoxTopLeftCoords[1] + this.baseYOffset &&
            this.capSciExpandBoxStartCoords[1] + 3 >=
              this.greenBoxTopLeftCoords[1] + this.baseYOffset
          ) {
            // close Instructions while dragging so user can see full image
            this.capSciInstructionsHidden = true;
            this.dragSide = "bottom";
            this.capSciExpandBoxEndCoords = [event.offsetX, event.offsetY];
            this.setUpCapSciSelection(event);
          }

          // On top side drag
          else if (
            this.capSciExpandBoxStartCoords[1] - 3 <=
              this.greenBoxTopLeftCoords[1] &&
            this.capSciExpandBoxStartCoords[1] + 3 >=
              this.greenBoxTopLeftCoords[1]
          ) {
            // close Instructions while dragging so user can see full image
            this.capSciInstructionsHidden = true;
            this.dragSide = "top";
            this.capSciExpandBoxEndCoords = [event.offsetX, event.offsetY];
            this.setUpCapSciSelection(event);
          }
        }
      }
      // When mouse not down but hovering over cap sci box sides, change cursor
      else{
        // hover over left side of selection box
          if (
            event.offsetX - 3 <=
              this.greenBoxTopLeftCoords[0] &&
            event.offsetX + 3 >=
              this.greenBoxTopLeftCoords[0]
          ) {
            this.dragSide = "left";
          }

          // hover over right side of cap sci selection box
          else if (
            event.offsetX - 3 <=
              this.greenBoxTopLeftCoords[0] + this.baseXOffset &&
            event.offsetX + 3 >=
              this.greenBoxTopLeftCoords[0] + this.baseXOffset
          ) {
            this.dragSide = "right";
          }

          // hover over bottom side of cap sci selection box
          else if (
            event.offsetY - 3 <=
              this.greenBoxTopLeftCoords[1] + this.baseYOffset &&
            event.offsetY + 3 >=
              this.greenBoxTopLeftCoords[1] + this.baseYOffset
          ) {
            this.dragSide = "bottom";
          }

          // hover over top side of cap sci selection box
          else if (
            event.offsetY - 3 <=
              this.greenBoxTopLeftCoords[1] &&
            event.offsetY + 3 >=
              this.greenBoxTopLeftCoords[1]
          ) {
            this.dragSide = "top";
          }

          else{
            this.dragSide = null;
          }
      }
    },

    setUpPOISelection() {
      let topLeft = this.startCoord; // x1, y1
      let topRight = [this.endCoord[0], this.startCoord[1]]; //x2, y1
      let bottomRight = this.endCoord; // x2, y2
      let bottomLeft = [this.startCoord[0], this.endCoord[1]]; //x1, y2

      // Sets POI Layer's dimensions, while also clearing canvas of any drawings currently on it
      this.setPOILayerDimensions();

      // Begin: drawing POI selector box on canvas
      this.poiCanvasContext.beginPath();

      // Style of selection box
      this.poiCanvasContext.strokeStyle = "#D5D5D5";
      this.poiCanvasContext.lineWidth = 2;
=======
import { mapState } from 'vuex';
import { sha256 } from 'js-sha256';
import fx from '@/lib/glfx/glfx.js';

// Helper function to remaps the given number n from a range of (min0 to max0)
// to a range of (minf to maxf) using linear interpolation.
function remap(n, min0,max0, minf,maxf){
    return (n-min0)*(maxf-minf)/(max0-min0) + minf;
}

export default {
    name: 'ImageViewport',
    props: {
        data: {
            type: ImageData,
            required: false
        }
    },

    data(){
        return {
            canvas: {},
            texture: {},
            textureInitialized: false,
            radialGridImage: {},
            selectorState: {
                evnt: {},
                mousePos: {x: 0, y: 0}
            }
        };
    },

    computed: {
        ...mapState({
            radialGrid: state => state.IMG.radialGrid,
            // Scroll position in the timeline:
            scrollPos: state => state.IMG.scrollPos,
            // Images currently in the timeline (after search filters applied):
            images: state => state.IMG.images,
            // Adjustments currently being edited (those linked to the sliders):
            liveAdjustments: state => state.IMG.adjustmentsEditorState.adjustments,
            // All preset image filters:
            presets: state => state.IMG.Presets
        }),

        // JQuery Object for Active Viewport Region:
        JPort(){
            return $('#canvasContainer');
        },

        // Image that should be displayed in the viewport:
        selectedImage() {
            return this.images[this.scrollPos];
        },
        // Presets which should be applied to this image:
        applicablePresets(){
            return this.presets.filter( x => x.global || x.imageList.includes(selectedImage.name) );
        },
        // Superposition of all image adjustments (liveAdjustments + those from the applicablePresets):
        totalAdjustments(){
            let adj = Object.assign({}, this.liveAdjustments); // copy liveAdjustments
            let keys = Object.keys(adj);

            this.applicablePresets.forEach( p => {
                keys.forEach( a => {
                    adj[a] = adj[a] + p[a];
                });
            });

            return adj;
        },
        // DOM Object of the Source Image:
        imageDOM(){
            return document.getElementById('imgsrc');
        },
        // Hash of total (combined) image adjustments:
        adjustmentsHash(){
            return sha256(JSON.stringify(this.totalAdjustments));
        }
    },
    watch: {
        adjustmentsHash: function(){
            this.applyEffects();
        }
    },

    mounted(){
    //this.canvas = document.getElementById("imgvp");
    //fx.canvas(this.canvas); // Initialize canvas for glfx

        // Add events:
        this.JPort.on('mousedown', '.selector-handle', this.resizeFeatureRegion);
    },

    methods: {
        onImageUpdate(){
            if(!this.textureInitialized){
                this.texture = this.canvas.texture(this.imageDOM); // Only create texture once
                this.textureInitialized = true;
            } else{
                this.texture.loadContentsOf(this.imageDOM);
            }
            this.applyEffects(); // Reapply effects
        },

        applyEffects(){
            try {
                // Redraw Image:
                let result = this.canvas.draw(this.texture);

                // Apply Effects:
                result = result.brightnessContrast(this.totalAdjustments.Exposure, this.totalAdjustments.Contrast)
                    .vibrance(this.totalAdjustments.Shadows);
                if(this.totalAdjustments.Denoise > 0.02 || this.totalAdjustments.Denoise < -0.02){ // slider has been moved significantly
                    result.denoise(remap(this.totalAdjustments.Denoise, -1,1, 0,75));
                }

                // Update Canvas:
                result.update();

            } catch (e) {
                console.error(e);
            }
        },

        // Returns the Mouse Position within the Canvas during the Given Event.
        mousePos(e) {
            let rect = this.canvas.getBoundingClientRect();
            let x0 = (e.clientX || e.pageX || e.originalEvent.touches[0].clientX);
            let y0 = (e.clientY || e.pageY || e.originalEvent.touches[0].clientY);
            return {
                x: (x0 - rect.left) / (rect.right - rect.left) * this.canvas.width,
                y: (y0 - rect.top) / (rect.bottom - rect.top) * this.canvas.height
            };
        },

        resizeFeatureRegion(e){
            e.preventDefault();
            e.stopPropagation();

            this.saveSelectorState(e);
            alert(this.mousePos(e));
        },

        saveSelectorState(e){
            this.selectorState.evnt = e;
            this.selectorState.mousePos = this.mousePos(e);
        }/*,
>>>>>>> 8bc3b30c

      // Start drawing selector box ("rect")
      this.poiCanvasContext.moveTo(topLeft[0], topLeft[1]);

      this.poiCanvasContext.lineTo(topRight[0], topRight[1]); // Top side of rect
      this.poiCanvasContext.lineTo(bottomRight[0], bottomRight[1]); // Right side of rect
      this.poiCanvasContext.lineTo(bottomLeft[0], bottomLeft[1]); // Bottom side of rect
      this.poiCanvasContext.lineTo(topLeft[0], topLeft[1]); // Left side of rect

      this.poiCanvasContext.stroke();
      this.poiCanvasContext.closePath();
    },

    onMouseUp(event) {
      this.isMouseDown = false;
      // Checks if mouse down was just a click or if mouse moved at all (i.e. selection box was formed)
      // if (this.endCoord.length == 0) {
      if (!this.isDrag) {
        this.startCoord = [];

        //clears canvas of lines/boxes if single click on screen and not in POI Choices box
        if (!this.isPOIChoiceListModalVisible && !this.capSciInstructionsOpen && !this.capSciConfirmationModalOpen && !this.arePOIFullDetailsVisible) {
          this.setPOILayerDimensions();
        }

        // Checks to make sure manual POI selection box not up
        if (!this.isPOIChoiceListModalVisible && this.capSciInstructionsOpen) {
          this.POISelectionInstructions = true;
          this.eventVarForCapSci = event;
        }

        if(this.isPOIChoiceListModalVisible){
          // this.setPOILayerDimensions();
          this.closePOIChoiceModal();
        }

      } else if(this.isDrag){
        // Update coords in store state
        this.updatethePOICoords();
        // Show POI modal list of POI types
        this.showPOIChoiceModal();
      }

      // if box prev dragged, set update default box coordinates: offsets
      if (this.dragCapSciBoxActivate) {
        if (this.dragSide == "left") {
          this.baseXOffset = Math.abs(
            this.capSciExpandBoxEndCoords[0] -
              (this.greenBoxTopLeftCoords[0] + this.baseXOffset)
          );
        } else if (this.dragSide == "right") {
          this.baseXOffset = Math.abs(
            this.capSciExpandBoxEndCoords[0] - this.greenBoxTopLeftCoords[0]
          );
        } else if (this.dragSide == "top") {
          this.baseYOffset = Math.abs(
            this.capSciExpandBoxEndCoords[1] -
              (this.greenBoxTopLeftCoords[1] + this.baseYOffset)
          );
        } else if (this.dragSide == "bottom") {
          this.baseYOffset = Math.abs(
            this.capSciExpandBoxEndCoords[1] - this.greenBoxTopLeftCoords[1]
          );
        }

        // update default box coordinates to new box coords
        if (this.dragSide == "left") {
          this.greenBoxTopLeftCoords = [
            this.capSciExpandBoxEndCoords[0],
            this.greenBoxTopLeftCoords[1],
          ];
        } else if (this.dragSide == "top") {
          this.greenBoxTopLeftCoords = [
            this.greenBoxTopLeftCoords[0],
            this.capSciExpandBoxEndCoords[1],
          ];
        }
        this.dragSide = null;
        this.capSciInstructionsHidden = false;
        this.capSci
      }
    },

<<<<<<< HEAD
    // Command to send coordinates to rover
    sendCapSciCoordinates(coords){
      // Object is array of coords with following keys:
      /* coords = {
          topLeft, topRight, bottomRight, bottomLeft
         }
      (e.g. coords.topLeft or coords.bottomLeft)
      */

      console.log("coords: ", coords);
    },

    showPOIChoiceModal() {
      this.isPOIChoiceListModalVisible = true;
    },

    closePOIChoiceModal() {
      this.isPOIChoiceListModalVisible = false;
    },

    closePOIDetailsModal() {
      this.arePOIFullDetailsVisible = false;
      this.setPOILayerDimensions();
    },

    setPOILayerDimensions() {
      this.poiLayer.height = this.canvas.offsetHeight;
      this.poiLayer.width = this.canvas.offsetWidth;
    },

    // Update DOM Hooks:
    rehookDOM() {
      this.portContainer = document.getElementById("portContainer");
      this.poiLayer = document.getElementById("featurevp");
      if (1 || !this.canvas || !this.canvas.texture) {
        this.canvas = document.getElementById("imgvp");
        this.fxvar = fx.canvas(this.canvas); // Initialize canvas for glfx
        this.poiCanvasContext = this.poiLayer.getContext("2d");
      }
    },

    onImageUpdate() {
      this.rehookDOM();
      // clears POI canvas layer of any selection boxes
      this.setPOILayerDimensions();

      // toggles off any modals visible
      this.isPOIChoiceListModalVisible = false;
      this.capSciInstructionsOpen = true;
      this.POISelectionInstructions = false;
      this.capSciConfirmationModalOpen = false;
      this.greenBoxTopLeftCoords = [209, 194];
      this.dragCapSciBoxActivate = false;
      this.dragSide = null;
      // Width of default Cap Sci selection box
      this.baseXOffset = 160;
      // Height of default Cap Sci selection box
      this.baseYOffset = 100;

      /* First, Direct the Canvas (by changing its source image) to Have the
      Right Aspect Ratio but be way bigger than it could ever need to be - this
      prevents size capping (where a small canvas sized by a small source image
      stops growing to fit the container but the images around it continue to grow).
      Pretty hacky fix but it works with minimal cost. */
      // Fetch info about all available displays:
      let displays = electron.screen.getAllDisplays();
      // Get the largest value for vertical and horizontal size of any display:
      let maxWidth = displays.reduce(
        (max, d) => (d.bounds.width > max ? d.bounds.width : max),
        0
      );
      let maxHeight = displays.reduce(
        (max, d) => (d.bounds.height > max ? d.bounds.height : max),
        0
      );
      // Determine the largest scaling factor needed to for the image to fill the largest display:
      let maxScale = Math.max(
        maxWidth / this.imageDOM.width,
        maxHeight / this.imageDOM.height
      );
      // Direct the Size of the Image to a Size Sufficiently Larger than this Scale to Prevent Clipping:
      this.imageDOM.width = 1.5 * maxScale * this.imageDOM.width;
      this.imageDOM.height = 1.5 * maxScale * this.imageDOM.height;

      // (re)Texture the base canvas with the image:
      if (!this.textureInitialized) {
        this.texture = this.canvas.texture(this.imageDOM); // Only create texture once
        this.textureInitialized = true;
      } else {
        this.texture = this.canvas.texture(this.imageDOM); // Only create texture once
        //this.texture.loadContentsOf(this.imageDOM); // Faster to update
      }
      this.applyEffects(); // Reapply effects
    },

    applyEffects() {
      if (this.canvas && this.textureInitialized) {
        // Ensure DOM has been loaded
        try {
          // Redraw Image:
          let result = this.canvas.draw(this.texture);

          // Apply Effects:
          result = result
            .brightnessContrast(
              this.totalAdjustments.Exposure,
              this.totalAdjustments.Contrast
            )
            .vibrance(this.totalAdjustments.Shadows);
          if (
            this.totalAdjustments.Denoise > 0.02 ||
            this.totalAdjustments.Denoise < -0.02
          ) {
            // slider has been moved
            result = result.denoise(
              remap(this.totalAdjustments.Denoise, -1, 1, 0, 75)
            );
          }

          // Update Canvas:
          result.update();
        } catch (e) {
          console.error(e);
        }
      }
    },
  },
=======
      this.canvas.off('mouseup touchend', this.endResize);
      this.canvas.off('mousemove touchmove', this.resize);
    }*/
    }
>>>>>>> 8bc3b30c
};
</script>

<style lang="scss" scoped>
@import "@/styles/_colors.scss";

.image-viewport {
  padding: 2rem;
  max-width: 100%;
  max-height: 100%;
}

#portContainer {
  user-select: none;
  display: grid;
  grid-template-rows: minmax(0, 1fr);
  grid-template-columns: auto minmax(0, 1fr) auto;
  grid-template-areas: "buffa main buffb";
  align-items: center;
  justify-items: center;
  width: 100%;
  height: 100%;
}

.port {
  grid-area: main;
  object-fit: contain;
  max-height: 100%;
  max-width: 100%;
}

.canvas-wrapper {
  position: relative;
}

.centering {
  position: absolute;
  display: flex;
  justify-content: center;
  width: 100%;
  height: 100%;
}

.crosshairMouse {
  cursor: crosshair;
  // cursor: url("/assets/icons/png/cursorCrosshair.png");
}

/* port fade animation: */
$overlay-opacity: 0.925;
.port_overlay {
  z-index: 2;
  opacity: $overlay-opacity;
}

.overlay-enter-active {
  animation: overlay-fade-in 0.9s;
}
.overlay-leave-active {
  animation: overlay-fade-out 0.9s;
}
@keyframes overlay-fade-in {
  0% {
    opacity: 0;
  }
  100% {
    opacity: $overlay-opacity;
  }
}
@keyframes overlay-fade-out {
  /* Can't just reverse overlay-fade-in because simultaneous fade-in and
    fade-out don't work if they're both using the same keyframe. */
  0% {
    opacity: $overlay-opacity;
  }
  100% {
    opacity: 0;
  }
}
</style><|MERGE_RESOLUTION|>--- conflicted
+++ resolved
@@ -11,7 +11,6 @@
 -->
 
 <template>
-<<<<<<< HEAD
   <div
     class="image-viewport"
     v-on:click.self="onIVPortClick"
@@ -75,7 +74,7 @@
           v-on:POIChoiceSelected="onPOIChoiceSelected"
           :endCoordinates="endCoord"
         />
-        
+
         <POIModalFullDetails
           :parentData="initalPOIChoiceSelected"
           v-if="arePOIFullDetailsVisible"
@@ -99,43 +98,11 @@
           src="~@/assets/cartesian_grid.png"
         />
       </transition>
-=======
-  <div class="image-viewport">
-    <img
-      v-show="false"
-      id="imgsrc"
-      :src="selectedImage.url"
-      alt="IMAGE NOT FOUND"
-      @load="onImageUpdate"
-    >
-    <div
-      id="canvasContainer"
-      style="position: relative"
-    >
-      <span class="selector-handle selector-handle-nw" />
-      <span class="selector-handle selector-handle-ne" />
-      <canvas
-        id="featurevp"
-        class="port"
-        style="z-index: 1;"
-      />
-      <!--<img class="imgvp" :v-show="radialGrid" style="z-index: 1" src="~@/assets/Overlay.png" />-->
-      <canvas
-        id="imgvp"
-        class="port"
-        style="z-index: 0"
-      >
-        Oops! Something went wrong and really weird. Somehow Electron doesn't support HTML5 Canvas now. What did you do?
-      </canvas>
-      <span class="selector-handle selector-handle-se" />
-      <span class="selector-handle selector-handle-sw" />
->>>>>>> 8bc3b30c
     </div>
   </div>
 </template>
 
 <script>
-<<<<<<< HEAD
 const electron = require("electron");
 import { mapState, mapGetters, mapMutations } from "vuex";
 import { sha256 } from "js-sha256";
@@ -342,7 +309,7 @@
       let bottomLeft = [];
       bottomLeft[0] = this.greenBoxTopLeftCoords[0]/POILayerDiv.clientWidth;
       bottomLeft[1] = (this.greenBoxTopLeftCoords[1] + this.baseYOffset)/POILayerDiv.clientHeight;
-      
+
       return [topLeft, topRight, bottomRight, bottomLeft];
     },
 
@@ -473,7 +440,7 @@
         // &&
         //   ((this.capSciExpandBoxEndCoords[0] - this.greenBoxTopLeftCoords[0]) < (document.getElementById("imgvp").clientWidth-this.greenBoxTopLeftCoords[0]))
 
-        else if (this.dragSide == "right" && 
+        else if (this.dragSide == "right" &&
           (this.capSciExpandBoxEndCoords[0] > (this.greenBoxTopLeftCoords[0]+12)) && cursorInsideImageBoundary
         ) {
           topLeft = [
@@ -518,7 +485,7 @@
           this.capSciExpandBoxEndCoords = topRight;
         }
         // illegal drag due to drag past image boundary
-        else if(this.dragSide == "right" && !cursorInsideImageBoundary && sideOutOfBounds.right   
+        else if(this.dragSide == "right" && !cursorInsideImageBoundary && sideOutOfBounds.right
         ){
           topLeft = [
             this.greenBoxTopLeftCoords[0],
@@ -836,7 +803,7 @@
       if (event.button === 2) {
         return;
       }
-      
+
       // reset end coord if already exists
       if (this.endCoord.length > 0) {
         this.endCoord = [];
@@ -1042,156 +1009,6 @@
       // Style of selection box
       this.poiCanvasContext.strokeStyle = "#D5D5D5";
       this.poiCanvasContext.lineWidth = 2;
-=======
-import { mapState } from 'vuex';
-import { sha256 } from 'js-sha256';
-import fx from '@/lib/glfx/glfx.js';
-
-// Helper function to remaps the given number n from a range of (min0 to max0)
-// to a range of (minf to maxf) using linear interpolation.
-function remap(n, min0,max0, minf,maxf){
-    return (n-min0)*(maxf-minf)/(max0-min0) + minf;
-}
-
-export default {
-    name: 'ImageViewport',
-    props: {
-        data: {
-            type: ImageData,
-            required: false
-        }
-    },
-
-    data(){
-        return {
-            canvas: {},
-            texture: {},
-            textureInitialized: false,
-            radialGridImage: {},
-            selectorState: {
-                evnt: {},
-                mousePos: {x: 0, y: 0}
-            }
-        };
-    },
-
-    computed: {
-        ...mapState({
-            radialGrid: state => state.IMG.radialGrid,
-            // Scroll position in the timeline:
-            scrollPos: state => state.IMG.scrollPos,
-            // Images currently in the timeline (after search filters applied):
-            images: state => state.IMG.images,
-            // Adjustments currently being edited (those linked to the sliders):
-            liveAdjustments: state => state.IMG.adjustmentsEditorState.adjustments,
-            // All preset image filters:
-            presets: state => state.IMG.Presets
-        }),
-
-        // JQuery Object for Active Viewport Region:
-        JPort(){
-            return $('#canvasContainer');
-        },
-
-        // Image that should be displayed in the viewport:
-        selectedImage() {
-            return this.images[this.scrollPos];
-        },
-        // Presets which should be applied to this image:
-        applicablePresets(){
-            return this.presets.filter( x => x.global || x.imageList.includes(selectedImage.name) );
-        },
-        // Superposition of all image adjustments (liveAdjustments + those from the applicablePresets):
-        totalAdjustments(){
-            let adj = Object.assign({}, this.liveAdjustments); // copy liveAdjustments
-            let keys = Object.keys(adj);
-
-            this.applicablePresets.forEach( p => {
-                keys.forEach( a => {
-                    adj[a] = adj[a] + p[a];
-                });
-            });
-
-            return adj;
-        },
-        // DOM Object of the Source Image:
-        imageDOM(){
-            return document.getElementById('imgsrc');
-        },
-        // Hash of total (combined) image adjustments:
-        adjustmentsHash(){
-            return sha256(JSON.stringify(this.totalAdjustments));
-        }
-    },
-    watch: {
-        adjustmentsHash: function(){
-            this.applyEffects();
-        }
-    },
-
-    mounted(){
-    //this.canvas = document.getElementById("imgvp");
-    //fx.canvas(this.canvas); // Initialize canvas for glfx
-
-        // Add events:
-        this.JPort.on('mousedown', '.selector-handle', this.resizeFeatureRegion);
-    },
-
-    methods: {
-        onImageUpdate(){
-            if(!this.textureInitialized){
-                this.texture = this.canvas.texture(this.imageDOM); // Only create texture once
-                this.textureInitialized = true;
-            } else{
-                this.texture.loadContentsOf(this.imageDOM);
-            }
-            this.applyEffects(); // Reapply effects
-        },
-
-        applyEffects(){
-            try {
-                // Redraw Image:
-                let result = this.canvas.draw(this.texture);
-
-                // Apply Effects:
-                result = result.brightnessContrast(this.totalAdjustments.Exposure, this.totalAdjustments.Contrast)
-                    .vibrance(this.totalAdjustments.Shadows);
-                if(this.totalAdjustments.Denoise > 0.02 || this.totalAdjustments.Denoise < -0.02){ // slider has been moved significantly
-                    result.denoise(remap(this.totalAdjustments.Denoise, -1,1, 0,75));
-                }
-
-                // Update Canvas:
-                result.update();
-
-            } catch (e) {
-                console.error(e);
-            }
-        },
-
-        // Returns the Mouse Position within the Canvas during the Given Event.
-        mousePos(e) {
-            let rect = this.canvas.getBoundingClientRect();
-            let x0 = (e.clientX || e.pageX || e.originalEvent.touches[0].clientX);
-            let y0 = (e.clientY || e.pageY || e.originalEvent.touches[0].clientY);
-            return {
-                x: (x0 - rect.left) / (rect.right - rect.left) * this.canvas.width,
-                y: (y0 - rect.top) / (rect.bottom - rect.top) * this.canvas.height
-            };
-        },
-
-        resizeFeatureRegion(e){
-            e.preventDefault();
-            e.stopPropagation();
-
-            this.saveSelectorState(e);
-            alert(this.mousePos(e));
-        },
-
-        saveSelectorState(e){
-            this.selectorState.evnt = e;
-            this.selectorState.mousePos = this.mousePos(e);
-        }/*,
->>>>>>> 8bc3b30c
 
       // Start drawing selector box ("rect")
       this.poiCanvasContext.moveTo(topLeft[0], topLeft[1]);
@@ -1275,7 +1092,6 @@
       }
     },
 
-<<<<<<< HEAD
     // Command to send coordinates to rover
     sendCapSciCoordinates(coords){
       // Object is array of coords with following keys:
@@ -1403,12 +1219,6 @@
       }
     },
   },
-=======
-      this.canvas.off('mouseup touchend', this.endResize);
-      this.canvas.off('mousemove touchmove', this.resize);
-    }*/
-    }
->>>>>>> 8bc3b30c
 };
 </script>
 
